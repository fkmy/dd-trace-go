--- conflicted
+++ resolved
@@ -94,11 +94,7 @@
       DD_API_KEY: ${{ secrets.DD_API_KEY }}
       SYSTEM_TESTS_E2E_DD_API_KEY: ${{ secrets.SYSTEM_TESTS_E2E_DD_API_KEY }}
       SYSTEM_TESTS_E2E_DD_APP_KEY: ${{ secrets.SYSTEM_TESTS_E2E_DD_APP_KEY }}
-<<<<<<< HEAD
       V2_BRANCH: true
-=======
-      V2_BRANCH: false
->>>>>>> 2c3a6443
     name: Test (${{ matrix.weblog-variant }}, ${{ matrix.scenario }})
     steps:
       - name: Checkout system tests
