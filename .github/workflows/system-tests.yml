--- conflicted
+++ resolved
@@ -93,11 +93,7 @@
       DD_API_KEY: ${{ secrets.DD_API_KEY }}
       SYSTEM_TESTS_E2E_DD_API_KEY: ${{ secrets.SYSTEM_TESTS_E2E_DD_API_KEY }}
       SYSTEM_TESTS_E2E_DD_APP_KEY: ${{ secrets.SYSTEM_TESTS_E2E_DD_APP_KEY }}
-<<<<<<< HEAD
       V2_BRANCH: true
-=======
-      V2_BRANCH: ${{ inputs.branch_ref == 'refs/heads/v2-dev' }}
->>>>>>> 9cf50b36
     name: Test (${{ matrix.weblog-variant }}, ${{ matrix.scenario }})
     steps:
       - name: Checkout system tests
@@ -107,22 +103,13 @@
           repository: 'DataDog/system-tests'
           ref: ${{ inputs.ref }}
 
+      # TODO(darccio): remove ref on v2 release
       - name: Checkout system tests (v2)
-<<<<<<< HEAD
-        if: ${{ env.V2_BRANCH == 'true' }}
-        uses: actions/checkout@v3
-        with:
-          repository: 'DataDog/system-tests'
-          # TODO(darccio): remove ref on v2 release
-          ref: d8f4585f86462032d68575afe749165dbc5b6659
-          # ref: ${{ inputs.ref }}
-=======
         uses: actions/checkout@v3
         if: ${{ env.V2_BRANCH == 'true' }}
         with:
           repository: 'DataDog/system-tests'
           ref: refs/heads/dario.castane/AIT-3705/dd-trace-go.v2
->>>>>>> 9cf50b36
 
       - name: Checkout dd-trace-go
         uses: actions/checkout@v3
