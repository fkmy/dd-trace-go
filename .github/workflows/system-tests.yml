--- conflicted
+++ resolved
@@ -99,13 +99,9 @@
         uses: actions/checkout@v3
         with:
           repository: 'DataDog/system-tests'
-<<<<<<< HEAD
           # TODO(darccio): remove ref on v2 release
           ref: 5af583da64c7458daf3fdf5e5538b90cdc4d9154
-          # ref: ${{ inputs.wfc_ref || inputs.ref }}
-=======
-          ref: ${{ inputs.ref }}
->>>>>>> 237cc088
+          # ref: ${{ inputs.ref }}
 
       - name: Checkout dd-trace-go
         uses: actions/checkout@v3
