name: Smoke Tests

on:
  workflow_call: # allows to reuse this workflow
    inputs:
      ref:
        description: The branch or tag to run the workflow on
        required: true
        type: string
      go-libddwaf-ref:
        description: A git ref to update github.com/DataDog/go-libddwaf/v2 to. No-op if empty.
        required: false
        type: string
  push:
    branches:
      - main
      - release-v*
    tags:
      - '**'
  schedule: # nightly
    - cron: "0 0 * * *"
  workflow_dispatch: {} # manually
  pull_request:
    branches:
      - '**'

env:
  TEST_RESULTS: /tmp/test-results # path to where test results will be saved

jobs:
  go-get-u:
    #  Run go get -u to upgrade dd-trace-go dependencies to their
    #  latest minor version and see if dd-trace-go still compiles.
    #  Related to issue https://github.com/DataDog/dd-trace-go/issues/1607
    name: 'go get -u smoke test'
    runs-on: ubuntu-latest
    env:
      PACKAGES: ./internal/... ./ddtrace/... ./profiler/... ./appsec/...
    steps:
      - uses: actions/checkout@v4
        with:
          ref: ${{ inputs.ref || github.ref }}
          # Manually specify the repository, which is necessary in the workflow_call situation, as the default is
          # otherwise the repository where the caller workflow started from. In this case, we need to check out the
          # repository where the called workflow is (i.e, this repository); but I don't know of a more elegant way to
          # obtain its name than hard-coding it.
          repository: DataDog/dd-trace-go
      - uses: actions/setup-go@v3
        with:
          go-version: "stable"
          cache: true
      - name: go get -u
        run: |-
          go get -u -t $PACKAGES
          go mod tidy
<<<<<<< HEAD
          for d in `find . -iname go.mod | xargs -n1 dirname`; do pushd $d; go mod tidy; popd; done;
=======
      - name: Install requested go-libddwaf version
        if: github.event_name == 'workflow_call' && inputs.go-libddwaf-ref != ''
        run: |-
          go get -u -t github.com/DataDog/go-libddwaf/v2@${{ inputs.go-libddwaf-ref }}
>>>>>>> c86c2193
          go mod tidy
      - name: Compile dd-trace-go
        run: go build $PACKAGES
      - name: Test contribs (v2)
        # It needs to run before "Test dd-trace-go" to avoid TestTelemetryEnabled tests to fail.
        run: |
          go install gotest.tools/gotestsum@latest
          mkdir -p $TEST_RESULTS
          ./.github/workflows/apps/test-contrib-submodules.sh smoke
      - name: Test dd-trace-go
        run: go test $PACKAGES

  # TODO: macos setup requirements (xcode tools installation, etc.)
  setup-requirements-linux:
    # Build and deployment setup smoke test of linux containers built from the
    # golang docker image to test that dd-trace-go doesn't need more than the
    # "out-of-the-box" images. It is expected require a few more tools when CGO
    # is enabled, but nothing more than gcc and the C library, but nothing more.
    # Anything more than this "standard Go build and deployment requirements"
    # must be considered breaking changes.
    name: 'Build and deployment requirements smoke tests'
    runs-on: ubuntu-latest
    strategy:
      fail-fast: false
      matrix:
        # TODO: cross-compilation from/to different hardware architectures once
        #       github provides native ARM runners.
        go: [ "1.21", "1.20", "1.19" ]
        build-env: [ alpine, bookworm, bullseye ]
        build-with-cgo: [ 0, 1 ]
        deployment-env: [ alpine, debian11, debian12, al2, al2023, busybox, scratch ]
        include:
          # GitHub limits the number of matrix jobs to 256, so we need to reduce
          # it a bit, and we can reduce redundant tests.
          # 1. Building with `go mod vendoring` is not worth it on all the
          #    possible build and deployment envs.
          - build-env: alpine
            build-with-vendoring: y
            build-with-cgo: 1 # cgo's build tag can impact the vendored files
            deployment-env: alpine
          - build-env: alpine
            build-with-vendoring: y
            build-with-cgo: 0 # cgo's build tag can impact the vendored files
            deployment-env: alpine
          # 2. Given the low blast radius of the busybox deployment environment
          #    this is the only one where we accept the libdl.so.2 requirement.
          #    For this reason, we add the datadog.no_waf build tag in this only
          #    case to avoid the libdl.so.2 dependency.
          - deployment-env: busybox
            build-with-cgo: 1
            build-tags: "datadog.no_waf"

        exclude:
          # Exclude "out of the box" cases requiring extra setup:
          # 1. Building with CGO enabled on alpine but deploying to a non-alpine
          #    environment: the C library isn't located at the same place.
          - build-env: alpine
            build-with-cgo: 1
            deployment-env: debian11
          - build-env: alpine
            build-with-cgo: 1
            deployment-env: debian12
          - build-env: alpine
            build-with-cgo: 1
            deployment-env: al2
          - build-env: alpine
            build-with-cgo: 1
            deployment-env: al2023
          - build-env: alpine
            build-with-cgo: 1
            deployment-env: busybox
          - build-env: alpine
            build-with-cgo: 1
            deployment-env: scratch
          # 2. Too old glibc on the deployment environment than on the build env
          - build-env: bookworm
            deployment-env: al2
          - build-env: bookworm
            deployment-env: debian11
          # 3. Build with CGO enabled and deploying to a scratch/busybox docker
          #    image requires copying the dynamic lib dependencies (full example
          #    provided at https://github.com/DataDog/appsec-go-test-app/blob/main/examples/docker/scratch/Dockerfile)
          - build-with-cgo: 1
            deployment-env: scratch

    steps:
      - uses: actions/checkout@v4
        with:
          ref: ${{ inputs.ref || github.ref }}
          # Manually specify the repository, which is necessary in the workflow_call situation, as the default is
          # otherwise the repository where the caller workflow started from. In this case, we need to check out the
          # repository where the called workflow is (i.e, this repository); but I don't know of a more elegant way to
          # obtain its name than hard-coding it.
          repository: DataDog/dd-trace-go
      - uses: docker/setup-buildx-action@v3
      - name: Build
        uses: docker/build-push-action@v5
        with:
          context: .
          file: ./internal/apps/setup-smoke-test/Dockerfile
          push: false
          load: true
          tags: smoke-test
          build-args: |
            go=${{ matrix.go }}
            build_env=${{ matrix.build-env }}
            build_tags=${{ matrix.build-tags }}
            build_with_vendoring=${{ matrix.build-with-vendoring }}
            build_with_cgo=${{ matrix.build-with-cgo }}
            deployment_env=${{ matrix.deployment-env }}
            go_libddwaf_ref=${{ inputs.go-libddwaf-ref }}
      - name: Test
        run: docker run -p7777:7777 --rm smoke-test<|MERGE_RESOLUTION|>--- conflicted
+++ resolved
@@ -53,14 +53,11 @@
         run: |-
           go get -u -t $PACKAGES
           go mod tidy
-<<<<<<< HEAD
           for d in `find . -iname go.mod | xargs -n1 dirname`; do pushd $d; go mod tidy; popd; done;
-=======
       - name: Install requested go-libddwaf version
         if: github.event_name == 'workflow_call' && inputs.go-libddwaf-ref != ''
         run: |-
           go get -u -t github.com/DataDog/go-libddwaf/v2@${{ inputs.go-libddwaf-ref }}
->>>>>>> c86c2193
           go mod tidy
       - name: Compile dd-trace-go
         run: go build $PACKAGES
