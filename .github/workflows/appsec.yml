name: AppSec Tests
on:
  workflow_call: # allows to reuse this workflow
    inputs:
      ref:
        description: 'The branch to run the workflow on'
        required: true
        type: string
  workflow_dispatch: # manually
  schedule: # nightly
    - cron: "0 0 * * *"
  pull_request: # on pull requests touching appsec files
    paths:
      - '.github/workflows/appsec.yml'
      - 'internal/appsec/**'
      - 'appsec/**'
      - 'contrib/**/appsec.go'
      - '**/go.mod'
  merge_group:
  push:
    branches: release-v*

env:
  DD_APPSEC_WAF_TIMEOUT: 1m
  # Adapt to v2 submodules
  TESTS: >-
    ./appsec/...
    ./internal/appsec/...
    ./contrib/gin-gonic/gin/...
    ./contrib/google.golang.org/grpc/...
    ./contrib/net/http/...
    ./contrib/gorilla/mux/...
    ./contrib/go-chi/chi/...
    ./contrib/go-chi/chi.v5/...
    ./contrib/labstack/echo.v4/...
    ./contrib/99designs/gqlgen/...
    ./contrib/graphql-go/graphql/...
    ./contrib/graph-gophers/graphql-go/...

concurrency:
  # Automatically cancel previous runs if a new one is triggered to conserve resources.
  group: ${{ github.workflow }}-${{ github.event_name }}-${{ github.ref }}

jobs:
  # Prepare the cache of Go modules to share it will the other jobs.
  # This maximizes cache hits and minimizes the time spent downloading Go modules.
  # Note 1: @actions/cache is very sensitive and it's easy to mess up. Things to know:
  #          - doing it after @actions/checkout is required for all the metadata to be available;
  #          - sharing the cache with windows requires backslashes to be used in the path;
  #          - sharing the cache between OSes requires the base path to be the same, so a relative one is used;
  #          - as of writing this doc, @actions/cache doest work inside docker containers, so had to design so
  #            containerized jobs around this problem, by restoring the cache in the runner and mounting it in the
  #            container ourselves.
  # Note 2: a lot of time was spent on making caching work across macos, linux,
  # windows and golang containers. So this is very sensitive and should be
  # validated again in case of changes. To do so, you can click on the @actions/cache
  # actions logs and look for the "Cache hit" or "Cache miss" messages.
  go-mod-caching:
    name: Prepare Go modules cache
    runs-on: ubuntu-latest-16-cores
    outputs:
      key: ${{ steps.cfg.outputs.key }}
      path: ${{ steps.cfg.outputs.path }}
    steps:
      - uses: actions/checkout@v4

      - name: Compute cache configuration
        id: cfg
        run: |
          echo "key=go-pkg-mod-${{ hashFiles('**/go.sum') }}" >> $GITHUB_OUTPUT
          echo "path=go_pkg_mod_cache" >> $GITHUB_OUTPUT

      - uses: actions/setup-go@v5
        with:
          cache: false

      - name: Cache Go modules
        id: cache
        uses: actions/cache@v4
        with:
          path: ${{ steps.cfg.outputs.path }}
          key: ${{ steps.cfg.outputs.key }}
          enableCrossOsArchive: true
          lookup-only: true

      - name: Download Go modules
        if: steps.cache.outputs.cache-hit != 'true'
        env:
          GOMODCACHE: ${{ github.workspace }}/${{ steps.cfg.outputs.path }}
        run: go mod download -x

  macos:
    name: ${{ matrix.runs-on }} go${{ matrix.go-version }}
    runs-on: macos-11 # oldest macos runner available - the full macOS matrix is in go-libddwaf
    needs: go-mod-caching
    strategy:
      matrix:
        runs-on: [ macos-11, macos-14 ] # oldest and newest macos runners available - macos-14 mainly is here to cover the fact it is an ARM machine
        go-version: [ "1.22", "1.21", "1.20" ]
      fail-fast: true # saving some CI time - macos runners too long to get
    steps:
      - uses: actions/checkout@v4

      - name: Restore Go modules cache
        uses: actions/cache/restore@v4
        with:
          path: ${{ needs.go-mod-caching.outputs.path }}
          key: ${{ needs.go-mod-caching.outputs.key }}
          restore-keys: go-pkg-mod-
          enableCrossOsArchive: true
          fail-on-cache-miss: true

      - uses: actions/setup-go@v5
        with:
          go-version: ${{ matrix.go-version }}
          cache: false # we manage the caching ourselves

      # go test is being manually called multiple times here for the sake of reusing the runner.
      # Waiting runners is unfortunately so long that we decided to do so for things only requiring recompilation or
      # reruns under different settings.
      - name: go test
        shell: bash
        env:
          GOMODCACHE: ${{ github.workspace }}/${{ needs.go-mod-caching.outputs.path }}
        run: |
          set -euxo pipefail
          cgocheck="GOEXPERIMENT=cgocheck2"
          if [[ "$(go version)" =~ go1.20 ]]; then
            cgocheck="GODEBUG=cgocheck=2"
          fi
          for cgo in "0" "1"; do
            for appsec_enabled_env in "" "DD_APPSEC_ENABLED=true" "DD_APPSEC_ENABLED=false"; do
                for cgocheck_env in "" "$cgocheck"; do
                  if ! env CGO_ENABLED=$cgo $appsec_enabled_env $cgocheck_env go test -v $TESTS; then
                    echo "Failed: env CGO_ENABLED=$cgo $appsec_enabled_env $cgocheck_env go test -v $TESTS"
                    exit 1
                  fi
                done
            done
          done

  # Tests cases were appsec end up being disabled at compilation time
  disabled:
    name: ${{ matrix.runs-on }} (AppSec disabled)
    needs: go-mod-caching
    runs-on: ${{ matrix.runs-on }}
    strategy:
      fail-fast: false
      matrix:
        runs-on: [ macos-latest, windows-latest, ubuntu-latest-16-cores ]
    steps:
      - uses: actions/checkout@v4
        with:
          ref: ${{ inputs.ref || github.ref }}

      - name: Restore Go modules cache
        uses: actions/cache/restore@v4
        with:
          path: ${{ needs.go-mod-caching.outputs.path }}
          key: ${{ needs.go-mod-caching.outputs.key }}
          restore-keys: go-pkg-mod-
          enableCrossOsArchive: true
          fail-on-cache-miss: true

      - uses: actions/setup-go@v5
        with:
          go-version: stable
          cache: false # we manage the caching ourselves

      - run: go env -w GOMODCACHE=${{ github.workspace }}\${{ needs.go-mod-caching.outputs.path }}
        if: runner.os == 'Windows'
      - run: go env -w GOMODCACHE=${{ github.workspace }}/${{ needs.go-mod-caching.outputs.path }}
        if: runner.os != 'Windows'

      - name: go test
        shell: bash
        run: |
          set -euxo pipefail
          for appsec_enabled_env in "" "DD_APPSEC_ENABLED=true" "DD_APPSEC_ENABLED=false"; do
            for go_tags in "" "-tags datadog.no_waf"; do
              if ! env $appsec_enabled_env go test -v $go_tags $TESTS; then
                echo "Failed: env $appsec_enabled_env go test -v $go_tags $TESTS"
                exit 1
              fi
            done
          done

  # Same tests but on the official golang container for linux
  golang-linux-container:
    name: ${{ matrix.platform }} golang:${{ matrix.go-version }}-${{ matrix.distribution }}
    # We use ARM runners when needed to avoid the performance hit of QEMU
    runs-on: ${{ matrix.platform == 'linux/amd64' && 'ubuntu-latest-16-cores' || 'arm-4core-linux' }}
    needs: go-mod-caching
    strategy:
      matrix:
        go-version: [ "1.22", "1.21", "1.20" ]
        distribution: [ bookworm, bullseye, buster, alpine ]
        platform: [ linux/amd64, linux/arm64 ]
        exclude:
          - go-version: "1.21"
            distribution: buster
          - go-version: "1.22"
            distribution: buster

      fail-fast: false
    steps:
      - uses: actions/checkout@v4

      - name: Restore Go modules cache
        uses: actions/cache/restore@v4
        with:
          path: ${{ needs.go-mod-caching.outputs.path }}
          key: ${{ needs.go-mod-caching.outputs.key }}
          restore-keys: go-pkg-mod-
          enableCrossOsArchive: true
          fail-on-cache-miss: true

      # Docker is not present on early-access ARM runners
      - name: Prepare ARM Runner
        if: runner.arch == 'ARM64' || runner.arch == 'ARM'
        run: |-
          for pkg in docker.io docker-doc docker-compose docker-compose-v2 podman-docker containerd runc; do sudo apt-get remove -y $pkg || echo "Not present: $pkg"; done

          sudo apt update
          sudo apt install -y ca-certificates curl
          sudo install -m 0755 -d /etc/apt/keyrings
          sudo curl -fsSL "https://download.docker.com/linux/ubuntu/gpg" -o /etc/apt/keyrings/docker.asc
          sudo chmod a+r /etc/apt/keyrings/docker.asc
          echo "deb [arch=$(dpkg --print-architecture) signed-by=/etc/apt/keyrings/docker.asc] https://download.docker.com/linux/ubuntu $(. /etc/os-release && echo "$VERSION_CODENAME") stable" | sudo tee /etc/apt/sources.list.d/docker.list
          sudo apt update
          sudo apt install -y docker-ce docker-ce-cli containerd.io

      - name: Create container
        env:
          GOMODCACHE: ${{ github.workspace }}/${{ needs.go-mod-caching.outputs.path }}
        run: |-
          sudo docker run                                                       \
            --rm                                                                \
            -di                                                                 \
            --name test.runner                                                  \
            -v "${GOMODCACHE}:${GOMODCACHE}"                                    \
            -e "GOMODCACHE=${GOMODCACHE}"                                       \
            -v "$PWD:$PWD"                                                      \
            -w "$PWD"                                                           \
            -e "DD_APPSEC_WAF_TIMEOUT=${{ env.DD_APPSEC_WAF_TIMEOUT }}"         \
            golang:${{ matrix.go-version }}-${{ matrix.distribution }}
      - name: Install pre-requisites on Alpine
        if: matrix.distribution == 'alpine'
        run: sudo docker exec -i test.runner apk add gcc musl-dev libc6-compat
      - name: Output go env
        run: sudo docker exec -i test.runner go env

      - name: NOCGO, undefined appsec state
        run: sudo docker exec -i test.runner env CGO_ENABLED=0 go test -v $TESTS
      - name: NOCGO, appsec disabled
        run: sudo docker exec -i test.runner env CGO_ENABLED=0 DD_APPSEC_ENABLED=false go test -v $TESTS
      - name: NOCGO, appsec enabled
        run: sudo docker exec -i test.runner env CGO_ENABLED=0 DD_APPSEC_ENABLED=true go test -v $TESTS
      - name: CGO, undefined appsec state
        run: sudo docker exec -i test.runner env CGO_ENABLED=1 go test -v $TESTS
      - name: CGO, appsec disabled
        run: sudo docker exec -i test.runner env CGO_ENABLED=1 DD_APPSEC_ENABLED=false go test -v $TESTS
      - name: CGO, appsec enabled
        run: sudo docker exec -i test.runner env CGO_ENABLED=1 DD_APPSEC_ENABLED=true go test -v $TESTS

      - name: Clean up
        if: always()
        run: sudo docker rm --force test.runner || echo "Could not remove container"

  # TODO(darccio): revert to use main on release
  test-app-smoke-tests:
    name: Smoke Tests
<<<<<<< HEAD
    uses: DataDog/appsec-go-test-app/.github/workflows/smoke-tests.yml@dario.castane/AIT-3705/dd-trace-go.v2
=======
    uses: DataDog/appsec-go-test-app/.github/workflows/smoke-tests.yml@main
>>>>>>> 46baf894
    with:
      dd-trace-go-version: ${{ github.event_name == 'pull_request' && github.event.pull_request.head.sha || github.sha }}<|MERGE_RESOLUTION|>--- conflicted
+++ resolved
@@ -267,13 +267,26 @@
         if: always()
         run: sudo docker rm --force test.runner || echo "Could not remove container"
 
+      - name: NOCGO, undefined appsec state
+        run: sudo docker exec -i test.runner env CGO_ENABLED=0 go test -v $TESTS
+      - name: NOCGO, appsec disabled
+        run: sudo docker exec -i test.runner env CGO_ENABLED=0 DD_APPSEC_ENABLED=false go test -v $TESTS
+      - name: NOCGO, appsec enabled
+        run: sudo docker exec -i test.runner env CGO_ENABLED=0 DD_APPSEC_ENABLED=true go test -v $TESTS
+      - name: CGO, undefined appsec state
+        run: sudo docker exec -i test.runner env CGO_ENABLED=1 go test -v $TESTS
+      - name: CGO, appsec disabled
+        run: sudo docker exec -i test.runner env CGO_ENABLED=1 DD_APPSEC_ENABLED=false go test -v $TESTS
+      - name: CGO, appsec enabled
+        run: sudo docker exec -i test.runner env CGO_ENABLED=1 DD_APPSEC_ENABLED=true go test -v $TESTS
+
+      - name: Clean up
+        if: always()
+        run: sudo docker rm --force test.runner || echo "Could not remove container"
+
   # TODO(darccio): revert to use main on release
   test-app-smoke-tests:
     name: Smoke Tests
-<<<<<<< HEAD
     uses: DataDog/appsec-go-test-app/.github/workflows/smoke-tests.yml@dario.castane/AIT-3705/dd-trace-go.v2
-=======
-    uses: DataDog/appsec-go-test-app/.github/workflows/smoke-tests.yml@main
->>>>>>> 46baf894
     with:
       dd-trace-go-version: ${{ github.event_name == 'pull_request' && github.event.pull_request.head.sha || github.sha }}