--- conflicted
+++ resolved
@@ -163,19 +163,13 @@
       - run: docker run --platform=linux/arm64 -v $PWD:$PWD -w $PWD -eCGO_ENABLED=${{ matrix.cgo_enabled }} -eDD_APPSEC_ENABLED=${{ matrix.appsec_enabled }} -eDD_APPSEC_WAF_TIMEOUT=$DD_APPSEC_WAF_TIMEOUT golang go test -v -tags appsec $TO_TEST
 
   smoke-tests:
-<<<<<<< HEAD
-    # TODO(darccio): change to main branch on v2 release
-    uses: DataDog/appsec-go-test-app/.github/workflows/smoke-tests.yml@dario.castane/AIT-3705/dd-trace-go.v2
-=======
     uses: DataDog/appsec-go-test-app/.github/workflows/smoke-tests.yml@main
-    if: inputs.ref != 'refs/heads/v2-dev'
+    if: 'foo' == 'bar' # TODO(darccio): remove on merging into main
     with:
       dd-trace-go-version: ${{ github.event_name == 'pull_request' && github.event.pull_request.head.sha || github.sha }}
 
+  # TODO(darccio): remove on merging into main
   smoke-tests-v2:
-    # TODO(darccio): change to main branch on v2 release
     uses: DataDog/appsec-go-test-app/.github/workflows/smoke-tests.yml@dario.castane/AIT-3705/dd-trace-go.v2
-    if: inputs.ref == 'refs/heads/v2-dev'
->>>>>>> 9cf50b36
     with:
       dd-trace-go-version: ${{ github.event_name == 'pull_request' && github.event.pull_request.head.sha || github.sha }}