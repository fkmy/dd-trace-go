--- conflicted
+++ resolved
@@ -27,6 +27,7 @@
     branches: release-v*
 env:
   DD_APPSEC_WAF_TIMEOUT: 1m
+  # Adapt to v2 submodules
   TESTS: >-
     ./appsec/...
     ./internal/appsec/...
@@ -149,10 +150,8 @@
         runs-on: [ macos-latest, windows-latest, ubuntu-latest-16-cores ]
     steps:
       - uses: actions/checkout@v4
-<<<<<<< HEAD
         with:
           ref: ${{ inputs.ref || github.ref }}
-=======
 
       - name: Restore Go modules cache
         uses: actions/cache/restore@v4
@@ -163,7 +162,6 @@
           enableCrossOsArchive: true
           fail-on-cache-miss: true
 
->>>>>>> cb92842c
       - uses: actions/setup-go@v5
         with:
           go-version: stable
@@ -229,11 +227,6 @@
         with:
           platforms: arm64
 
-<<<<<<< HEAD
-  # TODO(darccio): revert to use main on release
-  smoke-tests:
-    uses: DataDog/appsec-go-test-app/.github/workflows/smoke-tests.yml@dario.castane/AIT-3705/dd-trace-go.v2
-=======
       - name: go test
         env:
           GOMODCACHE: ${{ github.workspace }}/${{ needs.go-mod-caching.outputs.path }}
@@ -253,8 +246,8 @@
               env CGO_ENABLED=1 DD_APPSEC_ENABLED=true go test -v $TESTS  # cgo enabled + appsec enabled
           EOF
 
+  # TODO(darccio): revert to use main on release
   test-app-smoke-tests:
-    uses: DataDog/appsec-go-test-app/.github/workflows/smoke-tests.yml@main
->>>>>>> cb92842c
+    uses: DataDog/appsec-go-test-app/.github/workflows/smoke-tests.yml@dario.castane/AIT-3705/dd-trace-go.v2
     with:
       dd-trace-go-version: ${{ github.event_name == 'pull_request' && github.event.pull_request.head.sha || github.sha }}