--- conflicted
+++ resolved
@@ -246,8 +246,6 @@
               go get google.golang.org/api@v0.121.0 # version used to generate code
               go mod tidy # Go1.16 doesn't update the sum file correctly after the go get, this tidy fixes it
               go test -v ./contrib/google.golang.org/api/...
-<<<<<<< HEAD
-=======
 
       - name: Testing outlier gRPC v1.2
         if: ${{ env.V2_BRANCH != 'true' }}
@@ -268,7 +266,6 @@
 
               go test -mod=vendor -v ./contrib/google.golang.org/grpc.v12/...
 
->>>>>>> 0c0ab8f4
   test-core:
     runs-on:
       group: "APM Larger Runners"
