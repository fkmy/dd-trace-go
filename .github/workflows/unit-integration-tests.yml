name: Unit and Integration Tests

on:
  workflow_call:
    inputs:
      go-version:
        required: true
        type: string
      ref:
        description: 'The branch to run the workflow on'
        required: true
        type: string

env:
  DD_APPSEC_WAF_TIMEOUT: 1m # Increase time WAF time budget to reduce CI flakiness

jobs:
  copyright:
    runs-on: ubuntu-latest
    steps:
      - name: Checkout
        uses: actions/checkout@v3
        with:
          ref: ${{ inputs.ref || github.ref }}

      - name: Copyright
        run: |
          go run checkcopyright.go

  lint:
    runs-on:
      group: "APM Larger Runners"
    steps:
      - name: Checkout
        uses: actions/checkout@v3
        with:
          ref: ${{ inputs.ref || github.ref }}

<<<<<<< HEAD
      ## Disabled for v2 until the main PR is merged,
      ## as it's too large for reviewdog: https://github.com/DataDog/dd-trace-go/actions/runs/8423412332/job/23064985838#step:3:94
      # - name: golangci-lint
      #   uses: reviewdog/action-golangci-lint@v2
      #   with:
      #     go_version: ${{ inputs.go-version }}
      #     golangci_lint_version: v1.52.2
      #     fail_on_error: true
      #     reporter: github-pr-review
=======
      - name: golangci-lint
        uses: reviewdog/action-golangci-lint@v2
        with:
          golangci_lint_flags: "--timeout 10m" # We are hitting timeout when there is no cache
          go_version: ${{ inputs.go-version }}
          golangci_lint_version: v1.59.1
          fail_on_error: true
          reporter: github-pr-review
>>>>>>> bad75f7f

  test-contrib:
    runs-on:
      group: "APM Larger Runners"
    env:
       TEST_RESULTS: /tmp/test-results # path to where test results will be saved
       INTEGRATION: true
    services:
      datadog-agent:
        image: datadog/agent:latest
        env:
          DD_HOSTNAME: "github-actions-worker"
          DD_APM_ENABLED: true
          DD_BIND_HOST: "0.0.0.0"
          DD_API_KEY: "invalid_key_but_this_is_fine"
          DD_TEST_AGENT_HOST: "localhost"
          DD_TEST_AGENT_PORT: 9126
        # We need to specify a custom health-check. By default, this container will remain "unhealthy" since
        # we don't fully configure it with a valid API key (and possibly other reasons)
        # This command just checks for our ability to connect to port 8126
        options: >-
          --health-cmd "bash -c '</dev/tcp/127.0.0.1/8126'"
        ports:
          - 8125:8125/udp
          - 8126:8126
      testagent:
        image: ghcr.io/datadog/dd-apm-test-agent/ddapm-test-agent:v1.11.0
        ports:
          - 9126:9126
        env:
          LOG_LEVEL: DEBUG
          TRACE_LANGUAGE: golang
          ENABLED_CHECKS: trace_stall,trace_count_header,trace_peer_service,trace_dd_service
          PORT: 9126
          DD_SUPPRESS_TRACE_PARSE_ERRORS: true
          DD_POOL_TRACE_CHECK_FAILURES: true
          DD_DISABLE_ERROR_RESPONSES: true
      cassandra:
        image: cassandra:3.11
        env:
          JVM_OPTS: "-Xms750m -Xmx750m"
          CASSANDRA_CLUSTER_NAME: "dd-trace-go-test-cluster"
          CASSANDRA_DC: "dd-trace-go-test-datacenter"
          CASSANDRA_ENDPOINT_SNITCH: "GossipingPropertyFileSnitch"
        ports:
          - 9042:9042
      mysql:
        image: cimg/mysql:8.0
        env:
          MYSQL_ROOT_PASSWORD: admin
          MYSQL_PASSWORD: test
          MYSQL_USER: test
          MYSQL_DATABASE: test
        ports:
          - 3306:3306
      postgres:
        image: cimg/postgres:16.4
        env:
          POSTGRES_PASSWORD: postgres
          POSTGRES_USER: postgres
          POSTGRES_DB: postgres
        ports:
          - 5432:5432
      mssql:
        image: mcr.microsoft.com/mssql/server:2019-latest
        env:
         SA_PASSWORD: myPassw0rd
         ACCEPT_EULA: Y
        ports:
          - 1433:1433
      consul:
        image: consul:1.6.0
        ports:
          - 8500:8500
      redis:
        image: redis:3.2
        ports:
          - 6379:6379
      elasticsearch2:
        image: elasticsearch:2
        env:
          ES_JAVA_OPTS: "-Xms750m -Xmx750m" # https://github.com/10up/wp-local-docker/issues/6
        ports:
          - 9200:9200
      elasticsearch5:
        image: elasticsearch:5
        env:
          ES_JAVA_OPTS: "-Xms750m -Xmx750m" # https://github.com/10up/wp-local-docker/issues/6
        ports:
          - 9201:9200
      elasticsearch6:
        image: elasticsearch:6.8.13
        env:
          ES_JAVA_OPTS: "-Xms750m -Xmx750m" # https://github.com/10up/wp-local-docker/issues/6
        ports:
          - 9202:9200
      elasticsearch7:
        image: elasticsearch:7.14.1
        env:
          ES_JAVA_OPTS: "-Xms750m -Xmx750m" # https://github.com/10up/wp-local-docker/issues/6
          discovery.type: single-node
        ports:
          - 9203:9200
      elasticsearch8:
        image: elasticsearch:8.6.2
        env:
          ES_JAVA_OPTS: "-Xms750m -Xmx750m" # https://github.com/10up/wp-local-docker/issues/6
          discovery.type: single-node
          xpack.security.enabled: false
        ports:
          - 9204:9200
      mongo:
        image: circleci/mongo:latest-ram
        ports:
          - 27017:27017
      memcached:
        image: memcached:1.5.9
        ports:
          - 11211:11211
      zookeeper:
        image: bitnami/zookeeper:latest
        env:
          ALLOW_ANONYMOUS_LOGIN: "yes"
        ports:
          - 2181:2181
      kafka:
        image: darccio/kafka:2.13-2.8.1
        env:
          KAFKA_ZOOKEEPER_CONNECT: zookeeper:2181
          KAFKA_ADVERTISED_LISTENERS: PLAINTEXT://localhost:9092
          KAFKA_LISTENERS: PLAINTEXT://0.0.0.0:9092
          KAFKA_CREATE_TOPICS: gotest:1:1,gosegtest:1:1
          KAFKA_BROKER_ID: 1
        ports:
          - 9092:9092
      localstack:
        image: localstack/localstack:latest
        ports:
          - 4566:4566
    steps:
      - name: Checkout
        uses: actions/checkout@v3
        with:
          ref: ${{ inputs.ref || github.ref }}

      - name: Setup Go
        uses: ./.github/actions/setup-go
        with:
          go-version: ${{ inputs.go-version }}

      - name: Test Contrib
<<<<<<< HEAD
        if: always()
        run: ./.github/workflows/apps/test-contrib-submodules.sh
=======
        run: |
            mkdir -p $TEST_RESULTS
            PACKAGE_NAMES=$(go list ./contrib/... | grep -v -e google.golang.org/api)
            gotestsum --junitfile ${TEST_RESULTS}/gotestsum-report.xml -- $PACKAGE_NAMES -v -race -coverprofile=coverage.txt -covermode=atomic
>>>>>>> bad75f7f

      - name: Upload the results to Datadog CI App
        if: always()
        continue-on-error: true
        uses: ./.github/actions/dd-ci-upload
        with:
          dd-api-key: ${{ secrets.DD_CI_API_KEY }}
          files: ${{ env.TEST_RESULTS }}/gotestsum-report*.xml
          tags: go:${{ inputs.go-version }},arch:${{ runner.arch }},os:${{ runner.os }},distribution:${{ runner.distribution }}

      - name: Upload Coverage
        if: always()
        continue-on-error: true
        shell: bash
        run: bash <(curl -s https://codecov.io/bash)

      - name: Get Datadog APM Test Agent Logs
        if: always()
        shell: bash
        run: docker logs ${{ job.services.testagent.id }}

      - name: Get Datadog APM Test Agent Trace Check Summary Results
        if: always()
        shell: bash
        run: |
              RESPONSE=$(curl -s -w "\n%{http_code}" -o response.txt "http://127.0.0.1:9126/test/trace_check/failures?return_all=true")
              RESPONSE_CODE=$(echo "$RESPONSE" | awk 'END {print $NF}')
              SUMMARY_RESPONSE=$(curl -s -w "\n%{http_code}" -o summary_response.txt "http://127.0.0.1:9126/test/trace_check/summary?return_all=true")
              SUMMARY_RESPONSE_CODE=$(echo "$SUMMARY_RESPONSE" | awk 'END {print $NF}')
              if [[ $RESPONSE_CODE -eq 200 ]]; then
                  echo " "
                  cat response.txt
                  echo " - All APM Test Agent Check Traces returned successful!"
                  echo "APM Test Agent Check Traces Summary Results:"
                  cat summary_response.txt | jq "."
              else
                  echo "APM Test Agent Check Traces failed with response code: $RESPONSE_CODE"
                  echo "Failures:"
                  cat response.txt
                  echo "APM Test Agent Check Traces Summary Results:"
                  cat summary_response.txt | jq "."
                  exit 1
              fi

      - name: Testing outlier google.golang.org/api
        run: |
              cd ./contrib/google.golang.org/api
              go get google.golang.org/api@v0.121.0 # version used to generate code
              go mod tidy # Go1.16 doesn't update the sum file correctly after the go get, this tidy fixes it
<<<<<<< HEAD
              go test -v ./...
=======
              go test -v ./contrib/google.golang.org/api/...
>>>>>>> bad75f7f

  test-core:
    runs-on:
      group: "APM Larger Runners"
    env:
       TEST_RESULTS: /tmp/test-results # path to where test results will be saved
       INTEGRATION: true
    services:
      datadog-agent:
        image: datadog/agent:latest
        env:
          DD_HOSTNAME: "github-actions-worker"
          DD_APM_ENABLED: true
          DD_BIND_HOST: "0.0.0.0"
          DD_API_KEY: "invalid_key_but_this_is_fine"
        # We need to specify a custom health-check. By default, this container will remain "unhealthy" since
        # we don't fully configure it with a valid API key (and possibly other reasons)
        # This command just checks for our ability to connect to port 8126
        options: >-
          --health-cmd "bash -c '</dev/tcp/127.0.0.1/8126'"
        ports:
          - 8125:8125/udp
          - 8126:8126
    steps:
      - name: Checkout
        uses: actions/checkout@v3
        with:
          ref: ${{ inputs.ref || github.ref }}

      - name: Setup Go
        uses: ./.github/actions/setup-go
        with:
          go-version: ${{ inputs.go-version }}

      - name: Test Core
        env:
          DD_APPSEC_WAF_TIMEOUT: 1h
        run: |
            mkdir -p $TEST_RESULTS
            PACKAGE_NAMES=$(go list ./... | grep -v /contrib/)
            gotestsum --junitfile ${TEST_RESULTS}/gotestsum-report.xml -- $PACKAGE_NAMES -v -race -coverprofile=coverage.txt -covermode=atomic
            cd ./internal/exectracetest
            gotestsum --junitfile ${TEST_RESULTS}/gotestsum-report-exectrace.xml -- -v -race -coverprofile=coverage.txt -covermode=atomic

      - name: Upload the results to Datadog CI App
        if: always()
        continue-on-error: true
        uses: ./.github/actions/dd-ci-upload
        with:
          dd-api-key: ${{ secrets.DD_CI_API_KEY }}
          files: ${{ env.TEST_RESULTS }}/gotestsum-report.xml ${{ env.TEST_RESULTS }}/gotestsum-report-exectrace.xml
          tags: go:${{ inputs.go-version }}},arch:${{ runner.arch }},os:${{ runner.os }},distribution:${{ runner.distribution }}
      - name: Upload Coverage
        if: always()
        shell: bash
        run: bash <(curl -s https://codecov.io/bash)<|MERGE_RESOLUTION|>--- conflicted
+++ resolved
@@ -36,26 +36,15 @@
         with:
           ref: ${{ inputs.ref || github.ref }}
 
-<<<<<<< HEAD
       ## Disabled for v2 until the main PR is merged,
       ## as it's too large for reviewdog: https://github.com/DataDog/dd-trace-go/actions/runs/8423412332/job/23064985838#step:3:94
       # - name: golangci-lint
       #   uses: reviewdog/action-golangci-lint@v2
       #   with:
       #     go_version: ${{ inputs.go-version }}
-      #     golangci_lint_version: v1.52.2
+      #     golangci_lint_version: v1.59.1
       #     fail_on_error: true
       #     reporter: github-pr-review
-=======
-      - name: golangci-lint
-        uses: reviewdog/action-golangci-lint@v2
-        with:
-          golangci_lint_flags: "--timeout 10m" # We are hitting timeout when there is no cache
-          go_version: ${{ inputs.go-version }}
-          golangci_lint_version: v1.59.1
-          fail_on_error: true
-          reporter: github-pr-review
->>>>>>> bad75f7f
 
   test-contrib:
     runs-on:
@@ -207,15 +196,8 @@
           go-version: ${{ inputs.go-version }}
 
       - name: Test Contrib
-<<<<<<< HEAD
         if: always()
         run: ./.github/workflows/apps/test-contrib-submodules.sh
-=======
-        run: |
-            mkdir -p $TEST_RESULTS
-            PACKAGE_NAMES=$(go list ./contrib/... | grep -v -e google.golang.org/api)
-            gotestsum --junitfile ${TEST_RESULTS}/gotestsum-report.xml -- $PACKAGE_NAMES -v -race -coverprofile=coverage.txt -covermode=atomic
->>>>>>> bad75f7f
 
       - name: Upload the results to Datadog CI App
         if: always()
@@ -265,11 +247,7 @@
               cd ./contrib/google.golang.org/api
               go get google.golang.org/api@v0.121.0 # version used to generate code
               go mod tidy # Go1.16 doesn't update the sum file correctly after the go get, this tidy fixes it
-<<<<<<< HEAD
               go test -v ./...
-=======
-              go test -v ./contrib/google.golang.org/api/...
->>>>>>> bad75f7f
 
   test-core:
     runs-on:
