--- conflicted
+++ resolved
@@ -47,10 +47,6 @@
     env:
        TEST_RESULTS: /tmp/test-results # path to where test results will be saved
        INTEGRATION: true
-<<<<<<< HEAD
-       V2_BRANCH: true
-=======
->>>>>>> 953795ba
     services:
       datadog-agent:
         image: datadog/agent:latest
@@ -192,18 +188,9 @@
           go-version: ${{ inputs.go-version }}
 
       - name: Test Contrib
-        run: |
-            mkdir -p $TEST_RESULTS
-            PACKAGE_NAMES=$(go list ./contrib/... | grep -v -e grpc.v12 -e google.golang.org/api)
-            gotestsum --junitfile ${TEST_RESULTS}/gotestsum-report.xml -- $PACKAGE_NAMES -v -race -coverprofile=coverage.txt -covermode=atomic
-
-<<<<<<< HEAD
-      - name: Test Contrib Submodules (v2)
-        if: ${{ env.V2_BRANCH == 'true' }} && always()
+        if: always()
         run: ./.github/workflows/apps/test-contrib-submodules.sh
 
-=======
->>>>>>> 953795ba
       - name: Upload the results to Datadog CI App
         if: always()
         continue-on-error: true
@@ -252,29 +239,7 @@
               cd ./v2/contrib/google.golang.org/api
               go get google.golang.org/api@v0.121.0 # version used to generate code
               go mod tidy # Go1.16 doesn't update the sum file correctly after the go get, this tidy fixes it
-<<<<<<< HEAD
               go test -v ./...
-=======
-              go test -v ./contrib/google.golang.org/api/...
-
-      - name: Testing outlier gRPC v1.2
-        run: |
-              # This hacky approach is necessary because running the tests regularly
-              # do not allow using grpc-go@v1.2.0 alongside sketches-go@v1.0.0
-              go mod vendor
-
-              # Checkout grpc-go@v1.2.0
-              cd vendor/google.golang.org && rm -rf grpc
-              git clone https://github.com/grpc/grpc-go grpc && cd grpc
-              git fetch origin && git checkout v1.2.0 && cd ../..
-
-              # Checkout sketches-go@v1.0.0
-              cd vendor/github.com/DataDog && rm -rf sketches-go
-              git clone https://github.com/DataDog/sketches-go && cd sketches-go
-              git fetch origin && git checkout v1.0.0 && cd ../..
-
-              go test -mod=vendor -v ./contrib/google.golang.org/grpc.v12/...
->>>>>>> 953795ba
 
   test-core:
     runs-on:
