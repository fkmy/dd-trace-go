name: Unit and Integration Tests

on:
  workflow_call:
    inputs:
      go-version:
        required: true
        type: string

jobs:
  copyright:
    runs-on: ubuntu-latest
    steps:
      - name: Checkout
        uses: actions/checkout@v3

      - name: Copyright
        run: |
          go run checkcopyright.go

  lint:
    runs-on:
      group: "APM Larger Runners"
    steps:
      - name: Checkout
        uses: actions/checkout@v3

      - name: Setup Go
        uses: ./.github/actions/setup-go
        with:
          go-version: ${{ inputs.go-version }}

      - name: golangci-lint
        uses: reviewdog/action-golangci-lint@v2
        with:
          golangci_lint_version: v1.52.2
          fail_on_error: true
          reporter: github-pr-review

  test-contrib:
    runs-on:
      group: "APM Larger Runners"
    env:
       TEST_RESULTS: /tmp/test-results # path to where test results will be saved
       INTEGRATION: true
    services:
      datadog-agent:
        image: datadog/agent:latest
        env:
          DD_HOSTNAME: "github-actions-worker"
          DD_APM_ENABLED: true
          DD_BIND_HOST: "0.0.0.0"
          DD_API_KEY: "invalid_key_but_this_is_fine"
          DD_TEST_AGENT_HOST: "localhost"
          DD_TEST_AGENT_PORT: 9126
        # We need to specify a custom health-check. By default, this container will remain "unhealthy" since
        # we don't fully configure it with a valid API key (and possibly other reasons)
        # This command just checks for our ability to connect to port 8126
        options: >-
          --health-cmd "bash -c '</dev/tcp/127.0.0.1/8126'"
        ports:
          - 8125:8125/udp
          - 8126:8126
      testagent:
        image: ghcr.io/datadog/dd-apm-test-agent/ddapm-test-agent:v1.11.0
        ports:
          - 9126:9126
        env:
          LOG_LEVEL: DEBUG
          TRACE_LANGUAGE: golang
          ENABLED_CHECKS: trace_stall,trace_count_header,trace_peer_service,trace_dd_service
          PORT: 9126
          DD_SUPPRESS_TRACE_PARSE_ERRORS: true
          DD_POOL_TRACE_CHECK_FAILURES: true
          DD_DISABLE_ERROR_RESPONSES: true
      cassandra:
        image: cassandra:3.7
        env:
          JVM_OPTS: "-Xms750m -Xmx750m"
        ports:
          - 9042:9042
      mysql:
        image: circleci/mysql:5.7
        env:
          MYSQL_ROOT_PASSWORD: admin
          MYSQL_PASSWORD: test
          MYSQL_USER: test
          MYSQL_DATABASE: test
        ports:
          - 3306:3306
      postgres:
        image: circleci/postgres:9.5
        env:
          POSTGRES_PASSWORD: postgres
          POSTGRES_USER: postgres
          POSTGRES_DB: postgres
        ports:
          - 5432:5432
      mssql:
        image: mcr.microsoft.com/mssql/server:2019-latest
        env:
         SA_PASSWORD: myPassw0rd
         ACCEPT_EULA: Y
        ports:
          - 1433:1433
      consul:
        image: consul:1.6.0
        ports:
          - 8500:8500
      redis:
        image: redis:3.2
        ports:
          - 6379:6379
      elasticsearch2:
        image: elasticsearch:2
        env:
          ES_JAVA_OPTS: "-Xms750m -Xmx750m" # https://github.com/10up/wp-local-docker/issues/6
        ports:
          - 9200:9200
      elasticsearch5:
        image: elasticsearch:5
        env:
          ES_JAVA_OPTS: "-Xms750m -Xmx750m" # https://github.com/10up/wp-local-docker/issues/6
        ports:
          - 9201:9200
      elasticsearch6:
        image: elasticsearch:6.8.13
        env:
          ES_JAVA_OPTS: "-Xms750m -Xmx750m" # https://github.com/10up/wp-local-docker/issues/6
        ports:
          - 9202:9200
      elasticsearch7:
        image: elasticsearch:7.14.1
        env:
          ES_JAVA_OPTS: "-Xms750m -Xmx750m" # https://github.com/10up/wp-local-docker/issues/6
          discovery.type: single-node
        ports:
          - 9203:9200
      elasticsearch8:
        image: elasticsearch:8.6.2
        env:
          ES_JAVA_OPTS: "-Xms750m -Xmx750m" # https://github.com/10up/wp-local-docker/issues/6
          discovery.type: single-node
          xpack.security.enabled: false
        ports:
          - 9204:9200
      mongo:
        image: circleci/mongo:latest-ram
        ports:
          - 27017:27017
      memcached:
        image: memcached:1.5.9
        ports:
          - 11211:11211
      zookeeper:
        image: bitnami/zookeeper:latest
        env:
          ALLOW_ANONYMOUS_LOGIN: "yes"
        ports:
          - 2181:2181
      kafka:
        image: wurstmeister/kafka:2.13-2.8.1
        env:
          KAFKA_ZOOKEEPER_CONNECT: zookeeper:2181
          KAFKA_ADVERTISED_LISTENERS: PLAINTEXT://localhost:9092
          KAFKA_LISTENERS: PLAINTEXT://0.0.0.0:9092
          KAFKA_CREATE_TOPICS: gotest:1:1,gosegtest:1:1
          KAFKA_BROKER_ID: 1
        ports:
          - 9092:9092
      localstack:
        image: localstack/localstack:latest
        ports:
          - 4566:4566
    steps:
      - name: Checkout
        uses: actions/checkout@v3

      - name: Setup Go
        uses: ./.github/actions/setup-go
        with:
          go-version: ${{ inputs.go-version }}

      - name: Test Contrib
        run: |
            mkdir -p $TEST_RESULTS
            PACKAGE_NAMES=$(go list ./contrib/... | grep -v -e grpc.v12 -e google.golang.org/api)
            gotestsum --junitfile ${TEST_RESULTS}/gotestsum-report.xml -- $PACKAGE_NAMES -v -race -coverprofile=coverage.txt -covermode=atomic

      - name: Upload the results to Datadog CI App
        if: always()
        continue-on-error: true
        uses: ./.github/actions/dd-ci-upload
        with:
          dd-api-key: ${{ secrets.DD_CI_API_KEY }}
          files: ${{ env.TEST_RESULTS }}/gotestsum-report.xml
          tags: go:${{ inputs.go-version }},arch:${{ runner.arch }},os:${{ runner.os }},distribution:${{ runner.distribution }}

      - name: Upload Coverage
        if: always()
        continue-on-error: true
        shell: bash
        run: bash <(curl -s https://codecov.io/bash)

      - name: Get Datadog APM Test Agent Logs
        if: always()
        shell: bash
        run: docker logs ${{ job.services.testagent.id }}

      - name: Get Datadog APM Test Agent Trace Check Summary Results
        if: always()
        shell: bash
        run: |
              RESPONSE=$(curl -s -w "\n%{http_code}" -o response.txt "http://127.0.0.1:9126/test/trace_check/failures?return_all=true")
              RESPONSE_CODE=$(echo "$RESPONSE" | awk 'END {print $NF}')
<<<<<<< HEAD

              SUMMARY_RESPONSE=$(curl -s -w "\n%{http_code}" -o summary_response.txt "http://127.0.0.1:9126/test/trace_check/summary?return_all=true")
              SUMMARY_RESPONSE_CODE=$(echo "$SUMMARY_RESPONSE" | awk 'END {print $NF}')

=======
              SUMMARY_RESPONSE=$(curl -s -w "\n%{http_code}" -o summary_response.txt "http://127.0.0.1:9126/test/trace_check/summary?return_all=true")
              SUMMARY_RESPONSE_CODE=$(echo "$SUMMARY_RESPONSE" | awk 'END {print $NF}')
>>>>>>> a654bbbd
              if [[ $RESPONSE_CODE -eq 200 ]]; then
                  echo " "
                  cat response.txt
                  echo " - All APM Test Agent Check Traces returned successful!"
                  echo "APM Test Agent Check Traces Summary Results:"
                  cat summary_response.txt | jq "."
              else
                  echo "APM Test Agent Check Traces failed with response code: $RESPONSE_CODE"
                  echo "Failures:"
                  cat response.txt
                  echo "APM Test Agent Check Traces Summary Results:"
                  cat summary_response.txt | jq "."
                  exit 1
              fi

      - name: Testing outlier google.golang.org/api
        run: |
              go get google.golang.org/api@v0.121.0 # version used to generate code
              go mod tidy # Go1.16 doesn't update the sum file correctly after the go get, this tidy fixes it
              go test -v ./contrib/google.golang.org/api/...

      - name: Testing outlier gRPC v1.2
        run: |
              # This hacky approach is necessary because running the tests regularly
              # do not allow using grpc-go@v1.2.0 alongside sketches-go@v1.0.0
              go mod vendor

              # Checkout grpc-go@v1.2.0
              cd vendor/google.golang.org && rm -rf grpc
              git clone https://github.com/grpc/grpc-go grpc && cd grpc
              git fetch origin && git checkout v1.2.0 && cd ../..

              # Checkout sketches-go@v1.0.0
              cd vendor/github.com/DataDog && rm -rf sketches-go
              git clone https://github.com/DataDog/sketches-go && cd sketches-go
              git fetch origin && git checkout v1.0.0 && cd ../..

              go test -mod=vendor -v ./contrib/google.golang.org/grpc.v12/...

  test-core:
    runs-on:
      group: "APM Larger Runners"
    env:
       TEST_RESULTS: /tmp/test-results # path to where test results will be saved
       INTEGRATION: true
    services:
      datadog-agent:
        image: datadog/agent:latest
        env:
          DD_HOSTNAME: "github-actions-worker"
          DD_APM_ENABLED: true
          DD_BIND_HOST: "0.0.0.0"
          DD_API_KEY: "invalid_key_but_this_is_fine"
        # We need to specify a custom health-check. By default, this container will remain "unhealthy" since
        # we don't fully configure it with a valid API key (and possibly other reasons)
        # This command just checks for our ability to connect to port 8126
        options: >-
          --health-cmd "bash -c '</dev/tcp/127.0.0.1/8126'"
        ports:
          - 8125:8125/udp
          - 8126:8126
    steps:
      - name: Checkout
        uses: actions/checkout@v3

      - name: Setup Go
        uses: ./.github/actions/setup-go
        with:
          go-version: ${{ inputs.go-version }}

      - name: Test Core
        run: |
            mkdir -p $TEST_RESULTS
            PACKAGE_NAMES=$(go list ./... | grep -v /contrib/)
            gotestsum --junitfile ${TEST_RESULTS}/gotestsum-report.xml -- $PACKAGE_NAMES -v -race -coverprofile=coverage.txt -covermode=atomic

      - name: Upload the results to Datadog CI App
        if: always()
        continue-on-error: true
        uses: ./.github/actions/dd-ci-upload
        with:
          dd-api-key: ${{ secrets.DD_CI_API_KEY }}
          files: ${{ env.TEST_RESULTS }}/gotestsum-report.xml
          tags: go:${{ inputs.go-version }}},arch:${{ runner.arch }},os:${{ runner.os }},distribution:${{ runner.distribution }}
      - name: Upload Coverage
        if: always()
        shell: bash
        run: bash <(curl -s https://codecov.io/bash)<|MERGE_RESOLUTION|>--- conflicted
+++ resolved
@@ -213,15 +213,8 @@
         run: |
               RESPONSE=$(curl -s -w "\n%{http_code}" -o response.txt "http://127.0.0.1:9126/test/trace_check/failures?return_all=true")
               RESPONSE_CODE=$(echo "$RESPONSE" | awk 'END {print $NF}')
-<<<<<<< HEAD
-
               SUMMARY_RESPONSE=$(curl -s -w "\n%{http_code}" -o summary_response.txt "http://127.0.0.1:9126/test/trace_check/summary?return_all=true")
               SUMMARY_RESPONSE_CODE=$(echo "$SUMMARY_RESPONSE" | awk 'END {print $NF}')
-
-=======
-              SUMMARY_RESPONSE=$(curl -s -w "\n%{http_code}" -o summary_response.txt "http://127.0.0.1:9126/test/trace_check/summary?return_all=true")
-              SUMMARY_RESPONSE_CODE=$(echo "$SUMMARY_RESPONSE" | awk 'END {print $NF}')
->>>>>>> a654bbbd
               if [[ $RESPONSE_CODE -eq 200 ]]; then
                   echo " "
                   cat response.txt
