--- conflicted
+++ resolved
@@ -46,16 +46,6 @@
         with:
           go-version: "1.19"
 
-<<<<<<< HEAD
-      #This It will be removed after merge the system-tests PR: https://github.com/DataDog/system-tests/pull/1948
-      - name: Patch dd-trace-go version (Deprecated)
-        run: |
-          cd utils/build/docker/golang/parametric/
-          echo "replace github.com/DataDog/dd-trace-go/v2 => ./dd-trace-go" >> go.mod
-          go mod tidy
-
-=======
->>>>>>> a784a5f7
       - name: Build runner
         uses: ./.github/actions/install_runner
 
