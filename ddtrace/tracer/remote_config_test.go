--- conflicted
+++ resolved
@@ -8,15 +8,10 @@
 import (
 	"testing"
 
-<<<<<<< HEAD
 	"github.com/DataDog/dd-trace-go/v2/internal/globalconfig"
 	"github.com/DataDog/dd-trace-go/v2/internal/remoteconfig"
-=======
-	"gopkg.in/DataDog/dd-trace-go.v1/internal/globalconfig"
-	"gopkg.in/DataDog/dd-trace-go.v1/internal/remoteconfig"
-	"gopkg.in/DataDog/dd-trace-go.v1/internal/telemetry"
-	"gopkg.in/DataDog/dd-trace-go.v1/internal/telemetry/telemetrytest"
->>>>>>> 6ae85ecd
+	"github.com/DataDog/dd-trace-go/v2/internal/telemetry"
+	"github.com/DataDog/dd-trace-go/v2/internal/telemetry/telemetrytest"
 
 	"github.com/DataDog/datadog-agent/pkg/remoteconfig/state"
 	"github.com/stretchr/testify/require"
@@ -24,15 +19,11 @@
 
 func TestOnRemoteConfigUpdate(t *testing.T) {
 	t.Run("RC sampling rate = 0.5 is applied and can be reverted", func(t *testing.T) {
-<<<<<<< HEAD
-		tracer, _, _, stop, err := startTestTracer(t)
-		require.Nil(t, err)
-=======
-		telemetryClient := new(telemetrytest.MockClient)
-		defer telemetry.MockGlobalClient(telemetryClient)()
-
-		tracer, _, _, stop := startTestTracer(t)
->>>>>>> 6ae85ecd
+		telemetryClient := new(telemetrytest.MockClient)
+		defer telemetry.MockGlobalClient(telemetryClient)()
+
+		tracer, _, _, stop, err := startTestTracer(t)
+		require.Nil(t, err)
 		defer stop()
 
 		// Apply RC. Assert _dd.rule_psr shows the RC sampling rate (0.2) is applied
@@ -100,15 +91,11 @@
 	})
 
 	t.Run("RC header tags = X-Test-Header:my-tag-name is applied and can be reverted", func(t *testing.T) {
-<<<<<<< HEAD
-		tracer, _, _, stop, err := startTestTracer(t)
-		require.Nil(t, err)
-=======
-		telemetryClient := new(telemetrytest.MockClient)
-		defer telemetry.MockGlobalClient(telemetryClient)()
-
-		tracer, _, _, stop := startTestTracer(t)
->>>>>>> 6ae85ecd
+		telemetryClient := new(telemetrytest.MockClient)
+		defer telemetry.MockGlobalClient(telemetryClient)()
+
+		tracer, _, _, stop, err := startTestTracer(t)
+		require.Nil(t, err)
 		defer stop()
 
 		// Apply RC. Assert global config shows the RC header tag is applied
@@ -169,15 +156,11 @@
 	})
 
 	t.Run("In code header tags = X-Test-Header:my-tag-name-in-code and RC header tags = X-Test-Header:my-tag-name-from-rc", func(t *testing.T) {
-<<<<<<< HEAD
+		telemetryClient := new(telemetrytest.MockClient)
+		defer telemetry.MockGlobalClient(telemetryClient)()
+
 		tracer, _, _, stop, err := startTestTracer(t, WithHeaderTags([]string{"X-Test-Header:my-tag-name-in-code"}))
 		require.Nil(t, err)
-=======
-		telemetryClient := new(telemetrytest.MockClient)
-		defer telemetry.MockGlobalClient(telemetryClient)()
-
-		tracer, _, _, stop := startTestTracer(t, WithHeaderTags([]string{"X-Test-Header:my-tag-name-in-code"}))
->>>>>>> 6ae85ecd
 		defer stop()
 
 		// Apply RC. Assert global config shows the RC header tag is applied
@@ -206,15 +189,11 @@
 	})
 
 	t.Run("Invalid payload", func(t *testing.T) {
-<<<<<<< HEAD
-		tracer, _, _, stop, err := startTestTracer(t)
-		require.Nil(t, err)
-=======
-		telemetryClient := new(telemetrytest.MockClient)
-		defer telemetry.MockGlobalClient(telemetryClient)()
-
-		tracer, _, _, stop := startTestTracer(t)
->>>>>>> 6ae85ecd
+		telemetryClient := new(telemetrytest.MockClient)
+		defer telemetry.MockGlobalClient(telemetryClient)()
+
+		tracer, _, _, stop, err := startTestTracer(t)
+		require.Nil(t, err)
 		defer stop()
 
 		input := map[string]remoteconfig.ProductUpdate{
