// Unless explicitly stated otherwise all files in this repository are licensed
// under the Apache License Version 2.0.
// This product includes software developed at Datadog (https://www.datadoghq.com/).
// Copyright 2016 Datadog, Inc.

package tracer

import (
	"fmt"
	"math"
	"testing"

	"github.com/stretchr/testify/assert"
	"gopkg.in/DataDog/dd-trace-go.v1/internal/samplernames"
)

func TestToFloat64(t *testing.T) {
	for i, tt := range [...]struct {
		value interface{}
		f     float64
		ok    bool
	}{
		0:  {1, 1, true},
		1:  {byte(1), 1, true},
		2:  {int(1), 1, true},
		3:  {int16(1), 1, true},
		4:  {int32(1), 1, true},
		5:  {int64(1), 1, true},
		6:  {uint(1), 1, true},
		7:  {uint16(1), 1, true},
		8:  {uint32(1), 1, true},
		9:  {uint64(1), 1, true},
		10: {"a", 0, false},
		11: {float32(1.25), 1.25, true},
		12: {float64(1.25), 1.25, true},
		13: {intUpperLimit, 0, false},
		14: {intUpperLimit + 1, 0, false},
		15: {intUpperLimit - 1, float64(intUpperLimit - 1), true},
		16: {intLowerLimit, 0, false},
		17: {intLowerLimit - 1, 0, false},
		18: {intLowerLimit + 1, float64(intLowerLimit + 1), true},
		19: {-1024, -1024.0, true},
	} {
		t.Run(fmt.Sprintf("%d", i), func(t *testing.T) {
			f, ok := toFloat64(tt.value)
			if ok != tt.ok {
				t.Fatalf("expected ok: %t", tt.ok)
			}
			if f != tt.f {
				t.Fatalf("expected: %#v, got: %#v", tt.f, f)
			}
		})
	}
}

func TestParseUint64(t *testing.T) {
	t.Run("negative", func(t *testing.T) {
		id, err := parseUint64("-8809075535603237910")
		assert.NoError(t, err)
		assert.Equal(t, uint64(9637668538106313706), id)
	})

	t.Run("positive", func(t *testing.T) {
		id, err := parseUint64(fmt.Sprintf("%d", uint64(math.MaxUint64)))
		assert.NoError(t, err)
		assert.Equal(t, uint64(math.MaxUint64), id)
	})

	t.Run("invalid", func(t *testing.T) {
		_, err := parseUint64("abcd")
		assert.Error(t, err)
	})
}

func TestIsValidPropagatableTraceTag(t *testing.T) {
	for i, tt := range [...]struct {
		key   string
		value string
		err   error
	}{
		{"hello", "world", nil},
		{"hello", "world=", nil},
		{"hello=", "world", fmt.Errorf("key contains an invalid character 61")},
		{"", "world", fmt.Errorf("key length must be greater than zero")},
		{"hello", "", fmt.Errorf("value length must be greater than zero")},
		{"こんにちは", "world", fmt.Errorf("key contains an invalid character 12371")},
		{"hello", "世界", fmt.Errorf("value contains an invalid character 19990")},
	} {
		t.Run(fmt.Sprintf("%d", i), func(t *testing.T) {
			assert.Equal(t, tt.err, isValidPropagatableTag(tt.key, tt.value))
		})
	}
}

func TestParsePropagatableTraceTags(t *testing.T) {
	for i, tt := range [...]struct {
		input  string
		output map[string]string
		err    error
	}{
		{"hello=world", map[string]string{"hello": "world"}, nil},
		{" hello = world ", map[string]string{" hello ": " world "}, nil},
		{"hello=world,service=account", map[string]string{"hello": "world", "service": "account"}, nil},
		{"hello=wor=ld====,service=account,tag1=val=ue1", map[string]string{"hello": "wor=ld====", "service": "account", "tag1": "val=ue1"}, nil},
		{"hello", nil, fmt.Errorf("invalid format")},
		{"hello=world,service=", nil, fmt.Errorf("invalid format")},
		{"hello=world,", nil, fmt.Errorf("invalid format")},
		{"=world", nil, fmt.Errorf("invalid format")},
		{"hello=,tag1=value1", nil, fmt.Errorf("invalid format")},
		{",hello=world", nil, fmt.Errorf("invalid format")},
	} {
		t.Run(fmt.Sprintf("%d", i), func(t *testing.T) {
			output, err := parsePropagatableTraceTags(tt.input)
			assert.Equal(t, tt.output, output)
			assert.Equal(t, tt.err, err)
		})
	}
}

func TestDereference(t *testing.T) {
	for i, tt := range []struct {
		value    interface{}
		expected interface{}
	}{
		{makePointer(1), 1},
		{makePointer(byte(1)), byte(1)},
		{makePointer(int16(1)), int16(1)},
		{makePointer(int32(1)), int32(1)},
		{makePointer(int64(1)), int64(1)},
		{makePointer(uint(1)), uint(1)},
		{makePointer(uint16(1)), uint16(1)},
		{makePointer(uint32(1)), uint32(1)},
		{makePointer(uint64(1)), uint64(1)},
		{makePointer("a"), "a"},
		{makePointer(float32(1.25)), float32(1.25)},
		{makePointer(float64(1.25)), float64(1.25)},
		{makePointer(true), true},
		{makePointer(false), false},
		{makePointer(samplernames.SingleSpan), samplernames.SingleSpan},
		{(*int)(nil), 0},
		{(*byte)(nil), byte(0)},
		{(*int16)(nil), int16(0)},
		{(*int32)(nil), int32(0)},
		{(*int64)(nil), int64(0)},
		{(*uint)(nil), uint(0)},
		{(*uint16)(nil), uint16(0)},
		{(*uint32)(nil), uint32(0)},
		{(*uint64)(nil), uint64(0)},
		{(*string)(nil), ""},
		{(*float32)(nil), float32(0)},
		{(*float64)(nil), float64(0)},
		{(*bool)(nil), false},
		{(*samplernames.SamplerName)(nil), samplernames.Unknown},
<<<<<<< HEAD
		{newSpan("test", "service", "resource", 1, 2, 0), "itself"},
=======
		{newSpan("test", "service", "resource", 1, 2, 0), "itself"}, // This test uses a value which type is not supported by dereference.
>>>>>>> 908da637
	} {
		t.Run(fmt.Sprintf("%d", i), func(t *testing.T) {
			actual := dereference(tt.value)
			// This is a special case where we want to compare the value itself
			// because the dereference function returns the given value.
			if tt.expected == "itself" {
				if actual != tt.value {
					t.Fatalf("expected: %#v, got: %#v", tt.value, actual)
				}
				return
			}
			if actual != tt.expected {
				t.Fatalf("expected: %#v, got: %#v", tt.expected, actual)
			}
		})
	}
}

func makePointer[T any](value T) *T {
	return &value
}<|MERGE_RESOLUTION|>--- conflicted
+++ resolved
@@ -151,11 +151,7 @@
 		{(*float64)(nil), float64(0)},
 		{(*bool)(nil), false},
 		{(*samplernames.SamplerName)(nil), samplernames.Unknown},
-<<<<<<< HEAD
-		{newSpan("test", "service", "resource", 1, 2, 0), "itself"},
-=======
 		{newSpan("test", "service", "resource", 1, 2, 0), "itself"}, // This test uses a value which type is not supported by dereference.
->>>>>>> 908da637
 	} {
 		t.Run(fmt.Sprintf("%d", i), func(t *testing.T) {
 			actual := dereference(tt.value)
