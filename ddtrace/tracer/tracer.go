--- conflicted
+++ resolved
@@ -730,12 +730,8 @@
 }
 
 // Inject uses the configured or default TextMap Propagator.
-<<<<<<< HEAD
 func (t *tracer) Inject(ctx SpanContext, carrier interface{}) error {
-=======
-func (t *tracer) Inject(ctx ddtrace.SpanContext, carrier interface{}) error {
 	t.updateSampling(ctx)
->>>>>>> a784a5f7
 	return t.config.propagator.Inject(ctx, carrier)
 }
 
