// Unless explicitly stated otherwise all files in this repository are licensed
// under the Apache License Version 2.0.
// This product includes software developed at Datadog (https://www.datadoghq.com/).
// Copyright 2016 Datadog, Inc.

package tracer

import (
	gocontext "context"
	"encoding/binary"
	"fmt"
	"os"
	"runtime/pprof"
	rt "runtime/trace"
	"strconv"
	"sync"
	"time"

	"github.com/DataDog/dd-trace-go/v2/ddtrace/ext"
	"github.com/DataDog/dd-trace-go/v2/ddtrace/internal/tracerstats"
	globalinternal "github.com/DataDog/dd-trace-go/v2/internal"
	"github.com/DataDog/dd-trace-go/v2/internal/appsec"
	appsecConfig "github.com/DataDog/dd-trace-go/v2/internal/appsec/config"
	"github.com/DataDog/dd-trace-go/v2/internal/datastreams"
	"github.com/DataDog/dd-trace-go/v2/internal/globalconfig"
	"github.com/DataDog/dd-trace-go/v2/internal/hostname"
	"github.com/DataDog/dd-trace-go/v2/internal/log"
	"github.com/DataDog/dd-trace-go/v2/internal/remoteconfig"
	"github.com/DataDog/dd-trace-go/v2/internal/samplernames"
	"github.com/DataDog/dd-trace-go/v2/internal/telemetry"
	"github.com/DataDog/dd-trace-go/v2/internal/traceprof"

	"github.com/DataDog/datadog-agent/pkg/obfuscate"
)

type TracerConf struct { //nolint:revive
	CanComputeStats      bool
	CanDropP0s           bool
	DebugAbandonedSpans  bool
	PartialFlush         bool
	PartialFlushMinSpans int
	PeerServiceDefaults  bool
	PeerServiceMappings  map[string]string
	EnvTag               string
	VersionTag           string
	ServiceTag           string
}

// Tracer specifies an implementation of the Datadog tracer which allows starting
// and propagating spans. The official implementation if exposed as functions
// within the "tracer" package.
type Tracer interface {
	// StartSpan starts a span with the given operation name and options.
	StartSpan(operationName string, opts ...StartSpanOption) *Span

	// Extract extracts a span context from a given carrier. Note that baggage item
	// keys will always be lower-cased to maintain consistency. It is impossible to
	// maintain the original casing due to MIME header canonicalization standards.
	Extract(carrier interface{}) (*SpanContext, error)

	// Inject injects a span context into the given carrier.
	Inject(context *SpanContext, carrier interface{}) error

	// Stop stops the tracer. Calls to Stop should be idempotent.
	Stop()

	// TODO(kjn v2): These can be removed / consolidated. These are
	// here temporarily as we figure out a sensible API.
	TracerConf() TracerConf

	SubmitStats(*Span)
	SubmitAbandonedSpan(*Span, bool)
	SubmitChunk(any) // This is a horrible signature. This will eventually become SubmitChunk(Chunk)
	Flush()          // Synchronous flushing

	// TODO(kjn v2): Not sure if this belongs in the tracer.
	// May be better to have a separate stats counting package / type.
	//	Signal(Event)
}

var _ Tracer = (*tracer)(nil)

// tracer creates, buffers and submits Spans which are used to time blocks of
// computation. They are accumulated and streamed into an internal payload,
// which is flushed to the agent whenever its size exceeds a specific threshold
// or when a certain interval of time has passed, whichever happens first.
//
// tracer operates based on a worker loop which responds to various request
// channels. It additionally holds two buffers which accumulates error and trace
// queues to be processed by the payload encoder.
type tracer struct {
	config *config

	// stats specifies the concentrator used to compute statistics, when client-side
	// stats are enabled.
	stats *concentrator

	// traceWriter is responsible for sending finished traces to their
	// destination, such as the Trace Agent or Datadog Forwarder.
	traceWriter traceWriter

	// out receives chunk with spans to be added to the payload.
	out chan *Chunk

	// flush receives a channel onto which it will confirm after a flush has been
	// triggered and completed.
	flush chan chan<- struct{}

	// stop causes the tracer to shut down when closed.
	stop chan struct{}

	// stopOnce ensures the tracer is stopped exactly once.
	stopOnce sync.Once

	// wg waits for all goroutines to exit when stopping.
	wg sync.WaitGroup

	// prioritySampling holds an instance of the priority sampler.
	prioritySampling *prioritySampler

	// pid of the process
	pid int

	// rulesSampling holds an instance of the rules sampler used to apply either trace sampling,
	// or single span sampling rules on spans. These are user-defined
	// rules for applying a sampling rate to spans that match the designated service
	// or operation name.
	rulesSampling *rulesSampler

	// obfuscator holds the obfuscator used to obfuscate resources in aggregated stats.
	// obfuscator may be nil if disabled.
	obfuscator *obfuscate.Obfuscator

	// statsd is used for tracking metrics associated with the runtime and the tracer.
	statsd globalinternal.StatsdClient

	// dataStreams processes data streams monitoring information
	dataStreams *datastreams.Processor

	// abandonedSpansDebugger specifies where and how potentially abandoned spans are stored
	// when abandoned spans debugging is enabled.
	abandonedSpansDebugger *abandonedSpansDebugger
}

const (
	// flushInterval is the interval at which the payload contents will be flushed
	// to the transport.
	flushInterval = 2 * time.Second

	// payloadMaxLimit is the maximum payload size allowed and should indicate the
	// maximum size of the package that the agent can receive.
	payloadMaxLimit = 9.5 * 1024 * 1024 // 9.5 MB

	// payloadSizeLimit specifies the maximum allowed size of the payload before
	// it will trigger a flush to the transport.
	payloadSizeLimit = payloadMaxLimit / 2

	// concurrentConnectionLimit specifies the maximum number of concurrent outgoing
	// connections allowed.
	concurrentConnectionLimit = 100
)

// statsInterval is the interval at which health metrics will be sent with the
// statsd client; replaced in tests.
var statsInterval = 10 * time.Second

// Start starts the tracer with the given set of options. It will stop and replace
// any running tracer, meaning that calling it several times will result in a restart
// of the tracer by replacing the current instance with a new one.
func Start(opts ...StartOption) error {
	defer telemetry.Time(telemetry.NamespaceGeneral, "init_time", nil, true)()
<<<<<<< HEAD
	t, err := newTracer(opts...)
	if err != nil {
		return err
	}
	if !t.config.enabled {
=======
	t := newTracer(opts...)
	if !t.config.enabled.current {
>>>>>>> c86c2193
		// TODO: instrumentation telemetry client won't get started
		// if tracing is disabled, but we still want to capture this
		// telemetry information. Will be fixed when the tracer and profiler
		// share control of the global telemetry client.
		return nil
	}
	SetGlobalTracer(t)
	if t.config.logStartup {
		logStartup(t)
	}
	if t.dataStreams != nil {
		t.dataStreams.Start()
	}
	// Start AppSec with remote configuration
	cfg := remoteconfig.DefaultClientConfig()
	cfg.AgentURL = t.config.agentURL.String()
	cfg.AppVersion = t.config.version
	cfg.Env = t.config.env
	cfg.HTTP = t.config.httpClient
	cfg.ServiceName = t.config.serviceName
	if err := t.startRemoteConfig(cfg); err != nil {
		log.Warn("Remote config startup error: %s", err)
	}

	// start instrumentation telemetry unless it is disabled through the
	// DD_INSTRUMENTATION_TELEMETRY_ENABLED env var
	startTelemetry(t.config)

	// appsec.Start() may use the telemetry client to report activation, so it is
	// important this happens _AFTER_ startTelemetry() has been called, so the
	// client is appropriately configured.
	appsec.Start(appsecConfig.WithRCConfig(cfg))
	_ = t.hostname() // Prime the hostname cache
	return nil
}

// Stop stops the started tracer. Subsequent calls are valid but become no-op.
func Stop() {
	SetGlobalTracer(&NoopTracer{})
	log.Flush()
}

// StartSpan starts a new span with the given operation name and set of options.
// If the tracer is not started, calling this function is a no-op.
func StartSpan(operationName string, opts ...StartSpanOption) *Span {
	return GetGlobalTracer().StartSpan(operationName, opts...)
}

// Extract extracts a SpanContext from the carrier. The carrier is expected
// to implement TextMapReader, otherwise an error is returned.
// If the tracer is not started, calling this function is a no-op.
func Extract(carrier interface{}) (*SpanContext, error) {
	return GetGlobalTracer().Extract(carrier)
}

// Inject injects the given SpanContext into the carrier. The carrier is
// expected to implement TextMapWriter, otherwise an error is returned.
// If the tracer is not started, calling this function is a no-op.
func Inject(ctx *SpanContext, carrier interface{}) error {
	return GetGlobalTracer().Inject(ctx, carrier)
}

// SetUser associates user information to the current trace which the
// provided span belongs to. The options can be used to tune which user
// bit of information gets monitored. In case of distributed traces,
// the user id can be propagated across traces using the WithPropagation() option.
// See https://docs.datadoghq.com/security_platform/application_security/setup_and_configure/?tab=set_user#add-user-information-to-traces
func SetUser(s *Span, id string, opts ...UserMonitoringOption) {
	if s == nil {
		return
	}
	s.SetUser(id, opts...)
}

// payloadQueueSize is the buffer size of the trace channel.
const payloadQueueSize = 1000

// NewUnstartedTracer returns a new Tracer instance without starting it. This is
func NewUnstartedTracer(opts ...StartOption) (Tracer, error) {
	return newUnstartedTracer(opts...)
}

func newUnstartedTracer(opts ...StartOption) (*tracer, error) {
	c, err := newConfig(opts...)
	if err != nil {
		return nil, err
	}
	sampler := newPrioritySampler()
	statsd, err := newStatsdClient(c)
	if err != nil {
		log.Error("Runtime and health metrics disabled: %v", err)
		return nil, fmt.Errorf("could not initialize statsd client: %v", err)
	}
	var writer traceWriter
	if c.logToStdout {
		writer = newLogTraceWriter(c, statsd)
	} else {
		writer = newAgentTraceWriter(c, sampler, statsd)
	}
	traces, spans, err := samplingRulesFromEnv()
	if err != nil {
		log.Warn("DIAGNOSTICS Error(s) parsing sampling rules: found errors:%s", err)
		return nil, fmt.Errorf("found errors when parsing sampling rules: %v", err)
	}
	if traces != nil {
		c.traceRules = traces
	}
	if spans != nil {
		c.spanRules = spans
	}
	globalRate := globalSampleRate()
	rulesSampler := newRulesSampler(c.traceRules, c.spanRules, globalRate)
	c.traceSampleRate = newDynamicConfig("trace_sample_rate", globalRate, rulesSampler.traces.setGlobalSampleRate, equal[float64])
	var dataStreamsProcessor *datastreams.Processor
	if c.dataStreamsMonitoringEnabled {
		dataStreamsProcessor = datastreams.NewProcessor(statsd, c.env, c.serviceName, c.version, c.agentURL, c.httpClient, func() bool {
			f := loadAgentFeatures(c.logToStdout, c.agentURL, c.httpClient)
			return f.DataStreams
		})
	}
	t := &tracer{
		config:           c,
		traceWriter:      writer,
		out:              make(chan *Chunk, payloadQueueSize),
		stop:             make(chan struct{}),
		flush:            make(chan chan<- struct{}),
		rulesSampling:    rulesSampler,
		prioritySampling: sampler,
		pid:              os.Getpid(),
		stats:            newConcentrator(c, defaultStatsBucketSize),
		obfuscator: obfuscate.NewObfuscator(obfuscate.Config{
			SQL: obfuscate.SQLConfig{
				TableNames:       c.agent.HasFlag("table_names"),
				ReplaceDigits:    c.agent.HasFlag("quantize_sql_tables") || c.agent.HasFlag("replace_sql_digits"),
				KeepSQLAlias:     c.agent.HasFlag("keep_sql_alias"),
				DollarQuotedFunc: c.agent.HasFlag("dollar_quoted_func"),
				Cache:            c.agent.HasFlag("sql_cache"),
			},
		}),
		statsd:      statsd,
		dataStreams: dataStreamsProcessor,
	}
	return t, nil
}

// newTracer creates a new no-op tracer for testing.
// NOTE: This function does NOT set the global tracer, which is required for
// most finish span/flushing operations to work as expected. If you are calling
// span.Finish and/or expecting flushing to work, you must call
// SetGlobalTracer(...) with the tracer provided by this function.
func newTracer(opts ...StartOption) (*tracer, error) {
	t, err := newUnstartedTracer(opts...)
	if err != nil {
		return nil, err
	}
	c := t.config
	t.statsd.Incr("datadog.tracer.started", nil, 1)
	if c.runtimeMetrics {
		log.Debug("Runtime metrics enabled.")
		t.wg.Add(1)
		go func() {
			defer t.wg.Done()
			t.reportRuntimeMetrics(defaultMetricsReportInterval)
		}()
	}
	if c.debugAbandonedSpans {
		log.Info("Abandoned spans logs enabled.")
		t.abandonedSpansDebugger = newAbandonedSpansDebugger()
		t.abandonedSpansDebugger.Start(t.config.spanTimeout)
	}
	t.wg.Add(1)
	go func() {
		defer t.wg.Done()
		tick := t.config.tickChan
		if tick == nil {
			ticker := time.NewTicker(flushInterval)
			defer ticker.Stop()
			tick = ticker.C
		}
		t.worker(tick)
	}()
	t.wg.Add(1)
	go func() {
		defer t.wg.Done()
		t.reportHealthMetrics(statsInterval)
	}()
	t.stats.Start()
	return t, nil
}

// Flush flushes any buffered traces. Flush is in effect only if a tracer
// is started. Users do not have to call Flush in order to ensure that
// traces reach Datadog. It is a convenience method dedicated to a specific
// use case described below.
//
// Flush is of use in Lambda environments, where starting and stopping
// the tracer on each invocation may create too much latency. In this
// scenario, a tracer may be started and stopped by the parent process
// whereas the invocation can make use of Flush to ensure any created spans
// reach the agent.
func Flush() {
	if t := GetGlobalTracer(); t != nil {
		t.Flush()
	}
}

// Flush triggers a flush and waits for it to complete.
func (t *tracer) Flush() {
	done := make(chan struct{})
	t.flush <- done
	<-done
	if t.dataStreams != nil {
		t.dataStreams.Flush()
	}
}

// worker receives finished traces to be added into the payload, as well
// as periodically flushes traces to the transport.
func (t *tracer) worker(tick <-chan time.Time) {
	for {
		select {
		case trace := <-t.out:
			t.sampleChunk(trace)
			t.traceWriter.add(trace.Spans)
		case <-tick:
			t.statsd.Incr("datadog.tracer.flush_triggered", []string{"reason:scheduled"}, 1)
			t.traceWriter.flush()

		case done := <-t.flush:
			t.statsd.Incr("datadog.tracer.flush_triggered", []string{"reason:invoked"}, 1)
			t.traceWriter.flush()
			t.statsd.Flush()
			t.stats.flushAndSend(time.Now(), withCurrentBucket)
			// TODO(x): In reality, the traceWriter.flush() call is not synchronous
			// when using the agent traceWriter. However, this functionality is used
			// in Lambda so for that purpose this mechanism should suffice.
			done <- struct{}{}

		case <-t.stop:
		loop:
			// the loop ensures that the payload channel is fully drained
			// before the final flush to ensure no traces are lost (see #526)
			for {
				select {
				case trace := <-t.out:
					t.sampleChunk(trace)
					t.traceWriter.add(trace.Spans)
				default:
					break loop
				}
			}
			return
		}
	}
}

// Chunk holds information about a trace Chunk to be flushed, including its spans.
// The Chunk may be a fully finished local trace Chunk, or only a portion of the local trace Chunk in the case of
// partial flushing.
type Chunk struct {
	// TODO:(kjn v2) Should probably not be public, or be a different type.
	Spans    []*Span
	willSend bool // willSend indicates whether the trace will be sent to the agent.
}

// sampleChunk applies single-span sampling to the provided trace.
func (t *tracer) sampleChunk(c *Chunk) {
	if len(c.Spans) > 0 {
		if p, ok := c.Spans[0].context.SamplingPriority(); ok && p > 0 {
			// The trace is kept, no need to run single span sampling rules.
			return
		}
	}
	var kept []*Span
	if t.rulesSampling.HasSpanRules() {
		// Apply sampling rules to individual spans in the trace.
		for _, span := range c.Spans {
			if t.rulesSampling.SampleSpan(span) {
				kept = append(kept, span)
			}
		}
		if len(kept) > 0 && len(kept) < len(c.Spans) {
			// Some spans in the trace were kept, so a partial trace will be sent.
			tracerstats.Signal(tracerstats.PartialTraces, 1)
		}
	}
	if len(kept) == 0 {
		tracerstats.Signal(tracerstats.DroppedP0Traces, 1)
	}
	tracerstats.Signal(tracerstats.DroppedP0Spans, uint32(len(c.Spans)-len(kept)))
	if !c.willSend {
		c.Spans = kept
	}
}

func (t *tracer) SubmitChunk(c any) {
	// TODO(kjn v2): This will be unified with pushChunk, and only one function will exist.
	// This is here right now because of the lack of appropriate exported types.

	ch := c.(*Chunk) // TODO(kjn v2): This can panic. Once the appropriate types are moved, this assertion will be removed.
	t.pushChunk(ch)
}

func (t *tracer) pushChunk(trace *Chunk) {
	tracerstats.Signal(tracerstats.SpansFinished, uint32(len(trace.Spans)))
	select {
	case <-t.stop:
		return
	default:
	}
	select {
	case t.out <- trace:
	default:
		log.Error("payload queue full, dropping %d traces", len(trace.Spans))
	}
}

<<<<<<< HEAD
func SpanStart(operationName string, options ...StartSpanOption) *Span {
	var opts StartSpanConfig
=======
// StartSpan creates, starts, and returns a new Span with the given `operationName`.
func (t *tracer) StartSpan(operationName string, options ...ddtrace.StartSpanOption) ddtrace.Span {
	if !t.config.enabled.current {
		return internal.NoopSpan{}
	}
	var opts ddtrace.StartSpanConfig
>>>>>>> c86c2193
	for _, fn := range options {
		fn(&opts)
	}
	var startTime int64
	if opts.StartTime.IsZero() {
		startTime = now()
	} else {
		startTime = opts.StartTime.UnixNano()
	}
	var context *SpanContext
	// The default pprof context is taken from the start options and is
	// not nil when using StartSpanFromContext()
	pprofContext := opts.Context
	if opts.Parent != nil {
		context = opts.Parent
		if pprofContext == nil && opts.Parent.span != nil {
			// Inherit the context.Context from parent span if it was propagated
			// using ChildOf() rather than StartSpanFromContext(), see
			// applyPPROFLabels() below.
			pprofContext = opts.Parent.span.pprofCtxActive
		}
	}
	if pprofContext == nil {
		// For root span's without context, there is no pprofContext, but we need
		// one to avoid a panic() in pprof.WithLabels(). Using context.Background()
		// is not ideal here, as it will cause us to remove all labels from the
		// goroutine when the span finishes. However, the alternatives of not
		// applying labels for such spans or to leave the endpoint/hotspot labels
		// on the goroutine after it finishes are even less appealing. We'll have
		// to properly document this for users.
		pprofContext = gocontext.Background()
	}
	id := opts.SpanID
	if id == 0 {
		id = generateSpanID(startTime)
	}
	// span defaults
	span := &Span{
		name:     operationName,
		service:  "",
		resource: operationName,
		spanID:   id,
		traceID:  id,
		start:    startTime,
	}
	for _, link := range opts.SpanLinks {
		span.spanLinks = append(span.spanLinks, link)
	}
	if context != nil {
		// this is a child span
		span.traceID = context.traceID.Lower()
		span.parentID = context.spanID
		if p, ok := context.SamplingPriority(); ok {
			span.setMetric(keySamplingPriority, float64(p))
		}
		if context.span != nil {
			// local parent, inherit service
			context.span.RLock()
			span.service = context.span.service
			context.span.RUnlock()
		} else {
			// remote parent
			if context.origin != "" {
				// mark origin
				span.setMeta(keyOrigin, context.origin)
			}
		}
	}
	span.context = newSpanContext(span, context)
	span.setMeta("language", "go")
	// add tags from options
	for k, v := range opts.Tags {
		span.SetTag(k, v)
	}
	isRootSpan := context == nil || context.span == nil
	if isRootSpan {
		traceprof.SetProfilerRootTags(span)
	}
	if isRootSpan || context.span.service != span.service {
		span.setMetric(keyTopLevel, 1)
		// all top level spans are measured. So the measured tag is redundant.
		delete(span.metrics, keyMeasured)
	}
	pprofContext, span.taskEnd = startExecutionTracerTask(pprofContext, span)
	span.pprofCtxRestore = pprofContext
	return span
}

// StartSpan creates, starts, and returns a new Span with the given `operationName`.
func (t *tracer) StartSpan(operationName string, options ...StartSpanOption) *Span {
	span := SpanStart(operationName, options...)
	if span.service == "" {
		span.service = t.config.serviceName
	}
	span.noDebugStack = t.config.noDebugStack
	if t.config.hostname != "" {
		span.setMeta(keyHostname, t.config.hostname)
	}

	// add global tags
	for k, v := range t.config.globalTags.get() {
		span.SetTag(k, v)
	}
	if t.config.serviceMappings != nil {
		if newSvc, ok := t.config.serviceMappings[span.service]; ok {
			span.service = newSvc
		}
	}
	if t.config.version != "" {
		if t.config.universalVersion || (!t.config.universalVersion && span.service == t.config.serviceName) {
			span.setMeta(ext.Version, t.config.version)
		}
	}
	if t.config.env != "" {
		span.setMeta(ext.Environment, t.config.env)
	}
	if _, ok := span.context.SamplingPriority(); !ok {
		// if not already sampled or a brand new trace, sample it
		t.sample(span)
	}
	if t.config.serviceMappings != nil {
		if newSvc, ok := t.config.serviceMappings[span.service]; ok {
			span.service = newSvc
		}
	}
	if log.DebugEnabled() {
		// avoid allocating the ...interface{} argument if debug logging is disabled
		log.Debug("Started Span: %v, Operation: %s, Resource: %s, Tags: %v, %v",
			span, span.name, span.resource, span.meta, span.metrics)
	}
	if t.config.profilerHotspots || t.config.profilerEndpoints {
		t.applyPPROFLabels(span.pprofCtxRestore, span)
	} else {
		span.pprofCtxRestore = nil
	}
	if t.config.debugAbandonedSpans {
		select {
		case t.abandonedSpansDebugger.In <- newAbandonedSpanCandidate(span, false):
			// ok
		default:
			log.Error("Abandoned spans channel full, disregarding span.")
		}
	}
	if span.parentID == 0 {
		// TODO(kjn v2): This is incorrect. It needs to be applied when the span
		// is the local root, not the global root. Need to investigate injecting
		// this data into TracerConfig, not doing it like this.
		span.setMetric(keySpanAttributeSchemaVersion, float64(t.config.spanAttributeSchemaVersion))
	}
	span.setMetric(ext.Pid, float64(t.pid))
	return span
}

// generateSpanID returns a random uint64 that has been XORd with the startTime.
// This is done to get around the 32-bit random seed limitation that may create collisions if there is a large number
// of go services all generating spans.
func generateSpanID(startTime int64) uint64 {
	return random.Uint64() ^ uint64(startTime)
}

// applyPPROFLabels applies pprof labels for the profiler's code hotspots and
// endpoint filtering feature to span. When span finishes, any pprof labels
// found in ctx are restored. Additionally, this func informs the profiler how
// many times each endpoint is called.
func (t *tracer) applyPPROFLabels(ctx gocontext.Context, span *Span) {
	var labels []string
	if t.config.profilerHotspots {
		// allocate the max-length slice to avoid growing it later
		labels = make([]string, 0, 6)
		labels = append(labels, traceprof.SpanID, strconv.FormatUint(span.spanID, 10))
	}
	// nil checks might not be needed, but better be safe than sorry
	if localRootSpan := span.Root(); localRootSpan != nil {
		if t.config.profilerHotspots {
			labels = append(labels, traceprof.LocalRootSpanID, strconv.FormatUint(localRootSpan.spanID, 10))
		}
		if t.config.profilerEndpoints && spanResourcePIISafe(localRootSpan) {
			labels = append(labels, traceprof.TraceEndpoint, localRootSpan.resource)
			if span == localRootSpan {
				// Inform the profiler of endpoint hits. This is used for the unit of
				// work feature. We can't use APM stats for this since the stats don't
				// have enough cardinality (e.g. runtime-id tags are missing).
				traceprof.GlobalEndpointCounter().Inc(localRootSpan.resource)
			}
		}
	}
	if len(labels) > 0 {
		span.pprofCtxRestore = ctx
		span.pprofCtxActive = pprof.WithLabels(ctx, pprof.Labels(labels...))
		pprof.SetGoroutineLabels(span.pprofCtxActive)
	}
}

// spanResourcePIISafe returns true if s.Resource can be considered to not
// include PII with reasonable confidence. E.g. SQL queries may contain PII,
// but http, rpc or custom (s.Type == "") span resource names generally do not.
func spanResourcePIISafe(s *Span) bool {
	return s.spanType == ext.SpanTypeWeb || s.spanType == ext.AppTypeRPC || s.spanType == ""
}

// Stop stops the tracer.
func (t *tracer) Stop() {
	t.stopOnce.Do(func() {
		close(t.stop)
		t.statsd.Incr("datadog.tracer.stopped", nil, 1)
	})
	globalconfig.SetServiceName("")
	t.abandonedSpansDebugger.Stop()
	t.stats.Stop()
	t.wg.Wait()
	t.traceWriter.stop()
	t.statsd.Close()
	if t.dataStreams != nil {
		t.dataStreams.Stop()
	}
	appsec.Stop()
	remoteconfig.Stop()
}

// Inject uses the configured or default TextMap Propagator.
<<<<<<< HEAD
func (t *tracer) Inject(ctx *SpanContext, carrier interface{}) error {
=======
func (t *tracer) Inject(ctx ddtrace.SpanContext, carrier interface{}) error {
	if !t.config.enabled.current {
		return nil
	}
>>>>>>> c86c2193
	t.updateSampling(ctx)
	return t.config.propagator.Inject(ctx, carrier)
}

// updateSampling runs trace sampling rules on the context, since properties like resource / tags
// could change and impact the result of sampling. This must be done once before context is propagated.
func (t *tracer) updateSampling(ctx *SpanContext) {
	if ctx == nil {
		return
	}
	// without this check some mock spans tests fail
	if t.rulesSampling == nil || ctx.trace == nil || ctx.trace.root == nil {
		return
	}
	// want to avoid locking the entire trace from a span for long.
	// if SampleTrace successfully samples the trace,
	// it will lock the span and the trace mutexes in span.setSamplingPriorityLocked
	// and trace.setSamplingPriority respectively, so we can't rely on those mutexes.
	if ctx.trace.isLocked() {
		// trace sampling decision already taken and locked, no re-sampling shall occur
		return
	}

	// if sampling was successful, need to lock the trace to prevent further re-sampling
	if t.rulesSampling.SampleTrace(ctx.trace.root) {
		ctx.trace.setLocked(true)
	}
}

// Extract uses the configured or default TextMap Propagator.
<<<<<<< HEAD
func (t *tracer) Extract(carrier interface{}) (*SpanContext, error) {
=======
func (t *tracer) Extract(carrier interface{}) (ddtrace.SpanContext, error) {
	if !t.config.enabled.current {
		return internal.NoopSpanContext{}, nil
	}
>>>>>>> c86c2193
	return t.config.propagator.Extract(carrier)
}

func (t *tracer) TracerConf() TracerConf {
	return TracerConf{
		CanComputeStats:      t.config.canComputeStats(),
		CanDropP0s:           t.config.canDropP0s(),
		DebugAbandonedSpans:  t.config.debugAbandonedSpans,
		PartialFlush:         t.config.partialFlushEnabled,
		PartialFlushMinSpans: t.config.partialFlushMinSpans,
		PeerServiceDefaults:  t.config.peerServiceDefaultsEnabled,
		PeerServiceMappings:  t.config.peerServiceMappings,
		EnvTag:               t.config.env,
		VersionTag:           t.config.version,
		ServiceTag:           t.config.serviceName,
	}
}

func (t *tracer) SubmitStats(s *Span) {
	select {
	case t.stats.In <- newAggregableSpan(s, t.obfuscator):
		// ok
	default:
		log.Error("Stats channel full, disregarding span.")
	}
}

func (t *tracer) SubmitAbandonedSpan(s *Span, finished bool) {
	select {
	case t.abandonedSpansDebugger.In <- newAbandonedSpanCandidate(s, finished):
		// ok
	default:
		log.Error("Abandoned spans channel full, disregarding span.")
	}
}

// sampleRateMetricKey is the metric key holding the applied sample rate. Has to be the same as the Agent.
const sampleRateMetricKey = "_sample_rate"

// Sample samples a span with the internal sampler.
func (t *tracer) sample(span *Span) {
	if _, ok := span.context.SamplingPriority(); ok {
		// sampling decision was already made
		return
	}
	sampler := t.config.sampler
	if !sampler.Sample(span) {
		span.context.trace.drop()
		span.context.trace.setSamplingPriority(ext.PriorityAutoReject, samplernames.RuleRate)
		return
	}
	if sampler.Rate() < 1 {
		span.setMetric(sampleRateMetricKey, sampler.Rate())
	}
	if t.rulesSampling.SampleTraceGlobalRate(span) {
		return
	}
	t.prioritySampling.apply(span)
}

func startExecutionTracerTask(ctx gocontext.Context, span *Span) (gocontext.Context, func()) {
	if !rt.IsEnabled() {
		return ctx, func() {}
	}
	span.goExecTraced = true
	// Task name is the resource (operationName) of the span, e.g.
	// "POST /foo/bar" (http) or "/foo/pkg.Method" (grpc).
	taskName := span.resource
	// If the resource could contain PII (e.g. SQL query that's not using bind
	// arguments), play it safe and just use the span type as the taskName,
	// e.g. "sql".
	if !spanResourcePIISafe(span) {
		taskName = span.spanType
	}
	end := noopTaskEnd
	if !globalinternal.IsExecutionTraced(ctx) {
		var task *rt.Task
		ctx, task = rt.NewTask(ctx, taskName)
		end = task.End
	} else {
		// We only want to skip task creation for this particular span,
		// not necessarily for child spans which can come from different
		// integrations. So update this context to be "not" execution
		// traced so that derived contexts used by child spans don't get
		// skipped.
		ctx = globalinternal.WithExecutionNotTraced(ctx)
	}
	var b [8]byte
	binary.LittleEndian.PutUint64(b[:], span.spanID)
	// TODO: can we make string(b[:]) not allocate? e.g. with unsafe
	// shenanigans? rt.Log won't retain the message string, though perhaps
	// we can't assume that will always be the case.
	rt.Log(ctx, "datadog.uint64_span_id", string(b[:]))
	return ctx, end
}

func noopTaskEnd() {}

func (t *tracer) hostname() string {
	if !t.config.enableHostnameDetection {
		return ""
	}
	return hostname.Get()
}<|MERGE_RESOLUTION|>--- conflicted
+++ resolved
@@ -44,6 +44,7 @@
 	EnvTag               string
 	VersionTag           string
 	ServiceTag           string
+	Enabled              *dynamicConfig[bool]
 }
 
 // Tracer specifies an implementation of the Datadog tracer which allows starting
@@ -169,16 +170,11 @@
 // of the tracer by replacing the current instance with a new one.
 func Start(opts ...StartOption) error {
 	defer telemetry.Time(telemetry.NamespaceGeneral, "init_time", nil, true)()
-<<<<<<< HEAD
 	t, err := newTracer(opts...)
 	if err != nil {
 		return err
 	}
-	if !t.config.enabled {
-=======
-	t := newTracer(opts...)
 	if !t.config.enabled.current {
->>>>>>> c86c2193
 		// TODO: instrumentation telemetry client won't get started
 		// if tracing is disabled, but we still want to capture this
 		// telemetry information. Will be fixed when the tracer and profiler
@@ -496,17 +492,8 @@
 	}
 }
 
-<<<<<<< HEAD
 func SpanStart(operationName string, options ...StartSpanOption) *Span {
 	var opts StartSpanConfig
-=======
-// StartSpan creates, starts, and returns a new Span with the given `operationName`.
-func (t *tracer) StartSpan(operationName string, options ...ddtrace.StartSpanOption) ddtrace.Span {
-	if !t.config.enabled.current {
-		return internal.NoopSpan{}
-	}
-	var opts ddtrace.StartSpanConfig
->>>>>>> c86c2193
 	for _, fn := range options {
 		fn(&opts)
 	}
@@ -597,6 +584,9 @@
 
 // StartSpan creates, starts, and returns a new Span with the given `operationName`.
 func (t *tracer) StartSpan(operationName string, options ...StartSpanOption) *Span {
+	if !t.config.enabled.current {
+		return nil
+	}
 	span := SpanStart(operationName, options...)
 	if span.service == "" {
 		span.service = t.config.serviceName
@@ -727,14 +717,10 @@
 }
 
 // Inject uses the configured or default TextMap Propagator.
-<<<<<<< HEAD
 func (t *tracer) Inject(ctx *SpanContext, carrier interface{}) error {
-=======
-func (t *tracer) Inject(ctx ddtrace.SpanContext, carrier interface{}) error {
 	if !t.config.enabled.current {
 		return nil
 	}
->>>>>>> c86c2193
 	t.updateSampling(ctx)
 	return t.config.propagator.Inject(ctx, carrier)
 }
@@ -765,14 +751,10 @@
 }
 
 // Extract uses the configured or default TextMap Propagator.
-<<<<<<< HEAD
 func (t *tracer) Extract(carrier interface{}) (*SpanContext, error) {
-=======
-func (t *tracer) Extract(carrier interface{}) (ddtrace.SpanContext, error) {
 	if !t.config.enabled.current {
-		return internal.NoopSpanContext{}, nil
-	}
->>>>>>> c86c2193
+		return nil, nil
+	}
 	return t.config.propagator.Extract(carrier)
 }
 
@@ -788,6 +770,7 @@
 		EnvTag:               t.config.env,
 		VersionTag:           t.config.version,
 		ServiceTag:           t.config.serviceName,
+		Enabled:              &t.config.enabled,
 	}
 }
 
