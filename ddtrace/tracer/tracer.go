--- conflicted
+++ resolved
@@ -552,17 +552,9 @@
 		traceID:  id,
 		start:    startTime,
 	}
-<<<<<<< HEAD
-	for _, link := range opts.SpanLinks {
-		span.spanLinks = append(span.spanLinks, link)
-=======
-
-	span.SpanLinks = append(span.SpanLinks, opts.SpanLinks...)
-
-	if t.config.hostname != "" {
-		span.setMeta(keyHostname, t.config.hostname)
->>>>>>> 10a87797
-	}
+
+	span.spanLinks = append(span.spanLinks, opts.SpanLinks...)
+
 	if context != nil {
 		// this is a child span
 		span.traceID = context.traceID.Lower()
