// Unless explicitly stated otherwise all files in this repository are licensed
// under the Apache License Version 2.0.
// This product includes software developed at Datadog (https://www.datadoghq.com/).
// Copyright 2016 Datadog, Inc.

package tracer

import (
	"fmt"
	"strconv"
	"strings"
	"testing"

	"github.com/DataDog/dd-trace-go/v2/ddtrace/ext"
	"github.com/DataDog/dd-trace-go/v2/internal/globalconfig"

	"github.com/stretchr/testify/assert"
	"github.com/stretchr/testify/require"
)

func TestSQLCommentCarrier(t *testing.T) {
	testCases := []struct {
		name               string
		query              string
		mode               DBMPropagationMode
		injectSpan         bool
		samplingPriority   int
		peerDBName         string
		peerDBHostname     string
		peerServiceName    string
		expectedQuery      string
		expectedSpanIDGen  bool
		expectedExtractErr error
	}{
		{
			name:               "default",
			query:              "SELECT * from FOO",
			mode:               DBMPropagationModeFull,
			injectSpan:         true,
			peerDBName:         "",
			peerDBHostname:     "",
			peerServiceName:    "",
			expectedQuery:      "/*dddbs='whiskey-db',dde='test-env',ddps='whiskey-service%20%21%23%24%25%26%27%28%29%2A%2B%2C%2F%3A%3B%3D%3F%40%5B%5D',ddpv='1.0.0',traceparent='00-0000000000000000000000000000000a-<span_id>-00'*/ SELECT * from FOO",
			expectedSpanIDGen:  true,
			expectedExtractErr: nil,
		},
		{
			name:               "service",
			query:              "SELECT * from FOO",
			mode:               DBMPropagationModeService,
			injectSpan:         true,
			peerDBName:         "",
			peerDBHostname:     "",
			peerServiceName:    "",
			expectedQuery:      "/*dddbs='whiskey-db',dde='test-env',ddps='whiskey-service%20%21%23%24%25%26%27%28%29%2A%2B%2C%2F%3A%3B%3D%3F%40%5B%5D',ddpv='1.0.0'*/ SELECT * from FOO",
			expectedSpanIDGen:  false,
			expectedExtractErr: ErrSpanContextNotFound,
		},
		{
			name:               "no-trace",
			query:              "SELECT * from FOO",
			mode:               DBMPropagationModeFull,
			peerDBName:         "",
			peerDBHostname:     "",
			peerServiceName:    "",
			expectedQuery:      "/*dddbs='whiskey-db',ddps='whiskey-service%20%21%23%24%25%26%27%28%29%2A%2B%2C%2F%3A%3B%3D%3F%40%5B%5D',traceparent='00-0000000000000000<span_id>-<span_id>-00'*/ SELECT * from FOO",
			expectedSpanIDGen:  true,
			expectedExtractErr: nil,
		},
		{
			name:               "no-query",
			query:              "",
			mode:               DBMPropagationModeFull,
			injectSpan:         true,
			peerDBName:         "",
			peerDBHostname:     "",
			peerServiceName:    "",
			expectedQuery:      "/*dddbs='whiskey-db',dde='test-env',ddps='whiskey-service%20%21%23%24%25%26%27%28%29%2A%2B%2C%2F%3A%3B%3D%3F%40%5B%5D',ddpv='1.0.0',traceparent='00-0000000000000000000000000000000a-<span_id>-00'*/",
			expectedSpanIDGen:  true,
			expectedExtractErr: nil,
		},
		{
			name:               "commented",
			query:              "SELECT * from FOO -- test query",
			mode:               DBMPropagationModeFull,
			injectSpan:         true,
			samplingPriority:   1,
			expectedQuery:      "/*dddbs='whiskey-db',dde='test-env',ddps='whiskey-service%20%21%23%24%25%26%27%28%29%2A%2B%2C%2F%3A%3B%3D%3F%40%5B%5D',ddpv='1.0.0',traceparent='00-0000000000000000000000000000000a-<span_id>-01'*/ SELECT * from FOO -- test query",
			expectedSpanIDGen:  true,
			expectedExtractErr: nil,
		},
		{
			name:               "disabled",
			query:              "SELECT * from FOO",
			mode:               DBMPropagationModeDisabled,
			injectSpan:         true,
			samplingPriority:   1,
			expectedQuery:      "SELECT * from FOO",
			expectedSpanIDGen:  true,
			expectedExtractErr: ErrSpanContextNotFound,
		},
		{
			name:               "comment",
			query:              "/* c */ SELECT * from FOO /**/",
			mode:               DBMPropagationModeFull,
			injectSpan:         true,
			samplingPriority:   1,
			peerDBName:         "",
			peerDBHostname:     "",
			peerServiceName:    "",
			expectedQuery:      "/*dddbs='whiskey-db',dde='test-env',ddps='whiskey-service%20%21%23%24%25%26%27%28%29%2A%2B%2C%2F%3A%3B%3D%3F%40%5B%5D',ddpv='1.0.0',traceparent='00-0000000000000000000000000000000a-<span_id>-01'*/ /* c */ SELECT * from FOO /**/",
			expectedSpanIDGen:  true,
			expectedExtractErr: nil,
		},
		{
			name:               "peer_entity_tags_dddb",
			query:              "/* c */ SELECT * from FOO /**/",
			mode:               DBMPropagationModeFull,
			injectSpan:         true,
			samplingPriority:   1,
			peerDBName:         "fake-database",
			peerDBHostname:     "",
			peerServiceName:    "",
			expectedQuery:      "/*dddbs='whiskey-db',dde='test-env',ddps='whiskey-service%20%21%23%24%25%26%27%28%29%2A%2B%2C%2F%3A%3B%3D%3F%40%5B%5D',ddpv='1.0.0',traceparent='00-0000000000000000000000000000000a-<span_id>-01',dddb='fake-database'*/ /* c */ SELECT * from FOO /**/",
			expectedSpanIDGen:  true,
			expectedExtractErr: nil,
		},
		{
			name:               "peer_entity_tags_ddh",
			query:              "/* c */ SELECT * from FOO /**/",
			mode:               DBMPropagationModeFull,
			injectSpan:         true,
			samplingPriority:   1,
			peerDBName:         "",
			peerDBHostname:     "fake-hostname",
			peerServiceName:    "",
			expectedQuery:      "/*dddbs='whiskey-db',dde='test-env',ddps='whiskey-service%20%21%23%24%25%26%27%28%29%2A%2B%2C%2F%3A%3B%3D%3F%40%5B%5D',ddpv='1.0.0',traceparent='00-0000000000000000000000000000000a-<span_id>-01',ddh='fake-hostname'*/ /* c */ SELECT * from FOO /**/",
			expectedSpanIDGen:  true,
			expectedExtractErr: nil,
		},
		{
			name:               "peer_entity_tags_dddb_and_ddh",
			query:              "/* c */ SELECT * from FOO /**/",
			mode:               DBMPropagationModeFull,
			injectSpan:         true,
			samplingPriority:   1,
			peerDBName:         "fake-database",
			peerDBHostname:     "fake-hostname",
			peerServiceName:    "",
			expectedQuery:      "/*dddbs='whiskey-db',dde='test-env',ddps='whiskey-service%20%21%23%24%25%26%27%28%29%2A%2B%2C%2F%3A%3B%3D%3F%40%5B%5D',ddpv='1.0.0',traceparent='00-0000000000000000000000000000000a-<span_id>-01',ddh='fake-hostname',dddb='fake-database'*/ /* c */ SELECT * from FOO /**/",
			expectedSpanIDGen:  true,
			expectedExtractErr: nil,
		},
		{
			name:               "peer_entity_tags_peer_service",
			query:              "/* c */ SELECT * from FOO /**/",
			mode:               DBMPropagationModeFull,
			injectSpan:         true,
			samplingPriority:   1,
			peerDBName:         "",
			peerDBHostname:     "",
			peerServiceName:    "test-peer-service",
			expectedQuery:      "/*dddbs='whiskey-db',dde='test-env',ddps='whiskey-service%20%21%23%24%25%26%27%28%29%2A%2B%2C%2F%3A%3B%3D%3F%40%5B%5D',ddpv='1.0.0',traceparent='00-0000000000000000000000000000000a-<span_id>-01',ddprs='test-peer-service'*/ /* c */ SELECT * from FOO /**/",
			expectedSpanIDGen:  true,
			expectedExtractErr: nil,
		},
	}

	for _, tc := range testCases {
		t.Run(tc.name, func(t *testing.T) {
			// the test service name includes all RFC3986 reserved characters to make sure all of them are url encoded
			// as per the sqlcommenter spec
			tracer, err := newTracer(WithService("whiskey-service !#$%&'()*+,/:;=?@[]"), WithEnv("test-env"), WithServiceVersion("1.0.0"))
			defer globalconfig.SetServiceName("")
			defer tracer.Stop()
			assert.NoError(t, err)

			var spanCtx *SpanContext
			var traceID uint64
			if tc.injectSpan {
				traceID = uint64(10)
				root := tracer.StartSpan("service.calling.db", WithSpanID(traceID))
				root.SetTag(ext.SamplingPriority, tc.samplingPriority)
				spanCtx = root.Context()
			}

<<<<<<< HEAD
			carrier := SQLCommentCarrier{Query: tc.query, Mode: tc.mode, DBServiceName: "whiskey-db", PeerDBHostname: tc.peerDBHostname, PeerDBName: tc.peerDBName}
			err = carrier.Inject(spanCtx)
=======
			carrier := SQLCommentCarrier{Query: tc.query, Mode: tc.mode, DBServiceName: "whiskey-db", PeerDBHostname: tc.peerDBHostname, PeerDBName: tc.peerDBName, PeerService: tc.peerServiceName}
			err := carrier.Inject(spanCtx)
>>>>>>> bad75f7f
			require.NoError(t, err)
			expected := strings.ReplaceAll(tc.expectedQuery, "<span_id>", fmt.Sprintf("%016s", strconv.FormatUint(carrier.SpanID, 16)))
			assert.Equal(t, expected, carrier.Query)
			if !tc.injectSpan {
				traceID = carrier.SpanID
			}

			sctx, err := carrier.Extract()

			assert.Equal(t, tc.expectedExtractErr, err)

			if tc.expectedExtractErr == nil {
				assert.Equal(t, carrier.SpanID, sctx.spanID)
				assert.Equal(t, traceID, sctx.traceID.Lower())

				p, ok := sctx.SamplingPriority()
				assert.True(t, ok)
				assert.Equal(t, tc.samplingPriority, p)
			}
		})
	}
}

func TestExtractOpenTelemetryTraceInformation(t *testing.T) {
	// open-telemetry supports 128 bit trace ids
	traceID := "5bd66ef5095369c7b0d1f8f4bd33716a"
	ss := "c532cb4098ac3dd2"
	upper, _ := strconv.ParseUint(traceID[:16], 16, 64)
	lower, _ := strconv.ParseUint(traceID[16:], 16, 64)
	spanID, _ := strconv.ParseUint(ss, 16, 64)
	ps := "1"
	priority, err := strconv.Atoi(ps)
	require.NoError(t, err)
	traceparent := fmt.Sprintf("00-%s-%s-0%s", traceID, ss, ps)
	// open-telemetry implementation appends comment to the end of the query
	q := "/*c*/ SELECT traceparent from FOO /**/ /*action='%2Fparam*d',controller='index,'framework='spring',traceparent='<trace-parent>',tracestate='congo%3Dt61rcWkgMzE%2Crojo%3D00f067aa0ba902b7'*/"
	q = strings.ReplaceAll(q, "<trace-parent>", traceparent)

	carrier := SQLCommentCarrier{Query: q}
	sctx, err := carrier.Extract()
	require.NoError(t, err)

	assert.Equal(t, spanID, sctx.spanID)
	assert.Equal(t, lower, sctx.traceID.Lower())
	assert.Equal(t, upper, sctx.traceID.Upper())

	p, ok := sctx.SamplingPriority()
	assert.True(t, ok)
	assert.Equal(t, priority, p)
}

func FuzzExtract(f *testing.F) {
	testCases := []struct {
		query string
	}{
		{"/*dddbs='whiskey-db',ddps='whiskey-service%20%21%23%24%25%26%27%28%29%2A%2B%2C%2F%3A%3B%3D%3F%40%5B%5D',traceparent='00-0000000000000000<span_id>-<span_id>-00'*/ SELECT * from FOO"},
		{"SELECT * from FOO -- test query"},
		{"/* c */ SELECT traceparent from FOO /**/"},
		{"/*c*/ SELECT traceparent from FOO /**/ /*action='%2Fparam*d',controller='index,'framework='spring',traceparent='<trace-parent>',tracestate='congo%3Dt61rcWkgMzE%2Crojo%3D00f067aa0ba902b7'*/"},
		{"*/ / * * *//*/**/"},
		{""},
	}
	for _, tc := range testCases {
		f.Add(tc.query)
	}
	f.Fuzz(func(t *testing.T, q string) {
		carrier := SQLCommentCarrier{Query: q}
		carrier.Extract() // make sure it doesn't panic
	})
}

func FuzzSpanContextFromTraceComment(f *testing.F) {
	f.Fuzz(func(t *testing.T, query string, traceID uint64, spanID uint64, sampled int64) {
		expectedSampled := 0
		if sampled > 0 {
			expectedSampled = 1
		}

		ts := strconv.FormatUint(traceID, 16)
		var b strings.Builder
		b.Grow(32)
		for i := 0; i < 32-len(ts); i++ {
			b.WriteRune('0')
		}
		b.WriteString(ts)
		ts = b.String()

		traceIDUpper, _ := strconv.ParseUint(ts[:16], 16, 64)
		traceIDLower, err := strconv.ParseUint(ts[16:], 16, 64)
		if err != nil {
			t.Skip()
		}

		tags := make(map[string]string)
		comment := encodeTraceParent(traceID, spanID, int64(expectedSampled))
		tags[sqlCommentTraceParent] = comment
		q := commentQuery(query, tags)

		c, found := findTraceComment(q)
		if !found {
			t.Fatalf("Error parsing trace comment from query")
		}

		xctx, err := spanContextFromTraceComment(c)

		if err != nil {
			t.Fatalf("Error: %+v creating span context from trace comment: %s", err, c)
		}
		if xctx.spanID != spanID {
			t.Fatalf(`Inconsistent span id parsing:
				got: %d
				wanted: %d`, xctx.spanID, spanID)
		}
		if xctx.traceID.Lower() != traceIDLower {
			t.Fatalf(`Inconsistent lower trace id parsing:
				got: %d
				wanted: %d`, xctx.traceID.Lower(), traceIDLower)
		}
		if xctx.traceID.Upper() != traceIDUpper {
			t.Fatalf(`Inconsistent lower trace id parsing:
				got: %d
				wanted: %d`, xctx.traceID.Upper(), traceIDUpper)
		}

		p, ok := xctx.SamplingPriority()
		if !ok {
			t.Fatalf("Error retrieving sampling priority")
		}
		if p != expectedSampled {
			t.Fatalf(`Inconsistent trace id parsing:
				got: %d
				wanted: %d`, p, expectedSampled)
		}
	})
}

func BenchmarkSQLCommentInjection(b *testing.B) {
	tracer, spanCtx, carrier := setupBenchmark()
	defer tracer.Stop()

	b.ReportAllocs()
	for n := 0; n < b.N; n++ {
		carrier.Inject(spanCtx)
	}
}

func BenchmarkSQLCommentExtraction(b *testing.B) {
	tracer, spanCtx, carrier := setupBenchmark()
	defer tracer.Stop()
	carrier.Inject(spanCtx)

	b.ReportAllocs()
	for n := 0; n < b.N; n++ {
		carrier.Extract()
	}
}

func setupBenchmark() (*tracer, *SpanContext, SQLCommentCarrier) {
	tracer, _ := newTracer(WithService("whiskey-service !#$%&'()*+,/:;=?@[]"), WithEnv("test-env"), WithServiceVersion("1.0.0"))
	root := tracer.StartSpan("service.calling.db", WithSpanID(10))
	root.SetTag(ext.SamplingPriority, 2)
	spanCtx := root.Context()
	carrier := SQLCommentCarrier{Query: "SELECT 1 FROM dual", Mode: DBMPropagationModeFull, DBServiceName: "whiskey-db"}
	return tracer, spanCtx, carrier
}<|MERGE_RESOLUTION|>--- conflicted
+++ resolved
@@ -184,13 +184,8 @@
 				spanCtx = root.Context()
 			}
 
-<<<<<<< HEAD
-			carrier := SQLCommentCarrier{Query: tc.query, Mode: tc.mode, DBServiceName: "whiskey-db", PeerDBHostname: tc.peerDBHostname, PeerDBName: tc.peerDBName}
+			carrier := SQLCommentCarrier{Query: tc.query, Mode: tc.mode, DBServiceName: "whiskey-db", PeerDBHostname: tc.peerDBHostname, PeerDBName: tc.peerDBName, PeerService: tc.peerServiceName}
 			err = carrier.Inject(spanCtx)
-=======
-			carrier := SQLCommentCarrier{Query: tc.query, Mode: tc.mode, DBServiceName: "whiskey-db", PeerDBHostname: tc.peerDBHostname, PeerDBName: tc.peerDBName, PeerService: tc.peerServiceName}
-			err := carrier.Inject(spanCtx)
->>>>>>> bad75f7f
 			require.NoError(t, err)
 			expected := strings.ReplaceAll(tc.expectedQuery, "<span_id>", fmt.Sprintf("%016s", strconv.FormatUint(carrier.SpanID, 16)))
 			assert.Equal(t, expected, carrier.Query)
