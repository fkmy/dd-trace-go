// Unless explicitly stated otherwise all files in this repository are licensed
// under the Apache License Version 2.0.
// This product includes software developed at Datadog (https://www.datadoghq.com/).
// Copyright 2016 Datadog, Inc.

package tracer

import (
	"fmt"
	"net/http"
	"os"
	"strconv"
	"strings"

	"github.com/DataDog/dd-trace-go/v2/ddtrace/ext"
	"github.com/DataDog/dd-trace-go/v2/internal"
	"github.com/DataDog/dd-trace-go/v2/internal/log"
	"github.com/DataDog/dd-trace-go/v2/internal/samplernames"
)

// HTTPHeadersCarrier wraps an http.Header as a TextMapWriter and TextMapReader, allowing
// it to be used using the provided Propagator implementation.
type HTTPHeadersCarrier http.Header

var _ TextMapWriter = (*HTTPHeadersCarrier)(nil)
var _ TextMapReader = (*HTTPHeadersCarrier)(nil)

// Set implements TextMapWriter.
func (c HTTPHeadersCarrier) Set(key, val string) {
	http.Header(c).Set(key, val)
}

// ForeachKey implements TextMapReader.
func (c HTTPHeadersCarrier) ForeachKey(handler func(key, val string) error) error {
	for k, vals := range c {
		for _, v := range vals {
			if err := handler(k, v); err != nil {
				return err
			}
		}
	}
	return nil
}

// TextMapCarrier allows the use of a regular map[string]string as both TextMapWriter
// and TextMapReader, making it compatible with the provided Propagator.
type TextMapCarrier map[string]string

var _ TextMapWriter = (*TextMapCarrier)(nil)
var _ TextMapReader = (*TextMapCarrier)(nil)

// Set implements TextMapWriter.
func (c TextMapCarrier) Set(key, val string) {
	c[key] = val
}

// ForeachKey conforms to the TextMapReader interface.
func (c TextMapCarrier) ForeachKey(handler func(key, val string) error) error {
	for k, v := range c {
		if err := handler(k, v); err != nil {
			return err
		}
	}
	return nil
}

const (
	headerPropagationStyleInject  = "DD_TRACE_PROPAGATION_STYLE_INJECT"
	headerPropagationStyleExtract = "DD_TRACE_PROPAGATION_STYLE_EXTRACT"
	headerPropagationStyle        = "DD_TRACE_PROPAGATION_STYLE"

	headerPropagationStyleInjectDeprecated  = "DD_PROPAGATION_STYLE_INJECT"  // deprecated
	headerPropagationStyleExtractDeprecated = "DD_PROPAGATION_STYLE_EXTRACT" // deprecated
)

const (
	// DefaultBaggageHeaderPrefix specifies the prefix that will be used in
	// HTTP headers or text maps to prefix baggage keys.
	DefaultBaggageHeaderPrefix = "ot-baggage-"

	// DefaultTraceIDHeader specifies the key that will be used in HTTP headers
	// or text maps to store the trace ID.
	DefaultTraceIDHeader = "x-datadog-trace-id"

	// DefaultParentIDHeader specifies the key that will be used in HTTP headers
	// or text maps to store the parent ID.
	DefaultParentIDHeader = "x-datadog-parent-id"

	// DefaultPriorityHeader specifies the key that will be used in HTTP headers
	// or text maps to store the sampling priority value.
	DefaultPriorityHeader = "x-datadog-sampling-priority"
)

// originHeader specifies the name of the header indicating the origin of the trace.
// It is used with the Synthetics product and usually has the value "synthetics".
const originHeader = "x-datadog-origin"

// traceTagsHeader holds the propagated trace tags
const traceTagsHeader = "x-datadog-tags"

// propagationExtractMaxSize limits the total size of incoming propagated tags to parse
const propagationExtractMaxSize = 512

// PropagatorConfig defines the configuration for initializing a propagator.
type PropagatorConfig struct {
	// BaggagePrefix specifies the prefix that will be used to store baggage
	// items in a map. It defaults to DefaultBaggageHeaderPrefix.
	BaggagePrefix string

	// TraceHeader specifies the map key that will be used to store the trace ID.
	// It defaults to DefaultTraceIDHeader.
	TraceHeader string

	// ParentHeader specifies the map key that will be used to store the parent ID.
	// It defaults to DefaultParentIDHeader.
	ParentHeader string

	// PriorityHeader specifies the map key that will be used to store the sampling priority.
	// It defaults to DefaultPriorityHeader.
	PriorityHeader string

	// MaxTagsHeaderLen specifies the maximum length of trace tags header value.
	// It defaults to defaultMaxTagsHeaderLen, a value of 0 disables propagation of tags.
	MaxTagsHeaderLen int

	// B3 specifies if B3 headers should be added for trace propagation.
	// See https://github.com/openzipkin/b3-propagation
	B3 bool
}

// NewPropagator returns a new propagator which uses TextMap to inject
// and extract values. It propagates trace and span IDs and baggage.
// To use the defaults, nil may be provided in place of the config.
//
// The inject and extract propagators are determined using environment variables
// with the following order of precedence:
//  1. DD_TRACE_PROPAGATION_STYLE_INJECT
//  2. DD_PROPAGATION_STYLE_INJECT (deprecated)
//  3. DD_TRACE_PROPAGATION_STYLE (applies to both inject and extract)
//  4. If none of the above, use default values
func NewPropagator(cfg *PropagatorConfig, propagators ...Propagator) Propagator {
	if cfg == nil {
		cfg = new(PropagatorConfig)
	}
	if cfg.BaggagePrefix == "" {
		cfg.BaggagePrefix = DefaultBaggageHeaderPrefix
	}
	if cfg.TraceHeader == "" {
		cfg.TraceHeader = DefaultTraceIDHeader
	}
	if cfg.ParentHeader == "" {
		cfg.ParentHeader = DefaultParentIDHeader
	}
	if cfg.PriorityHeader == "" {
		cfg.PriorityHeader = DefaultPriorityHeader
	}
	cp := new(chainedPropagator)
	cp.onlyExtractFirst = internal.BoolEnv("DD_TRACE_PROPAGATION_EXTRACT_FIRST", false)
	if len(propagators) > 0 {
		cp.injectors = propagators
		cp.extractors = propagators
		return cp
	}
	injectorsPs := os.Getenv(headerPropagationStyleInject)
	if injectorsPs == "" {
		if injectorsPs = os.Getenv(headerPropagationStyleInjectDeprecated); injectorsPs != "" {
			log.Warn("%v is deprecated. Please use %v or %v instead.\n", headerPropagationStyleInjectDeprecated, headerPropagationStyleInject, headerPropagationStyle)
		}
	}
	extractorsPs := os.Getenv(headerPropagationStyleExtract)
	if extractorsPs == "" {
		if extractorsPs = os.Getenv(headerPropagationStyleExtractDeprecated); extractorsPs != "" {
			log.Warn("%v is deprecated. Please use %v or %v instead.\n", headerPropagationStyleExtractDeprecated, headerPropagationStyleExtract, headerPropagationStyle)
		}
	}
	cp.injectors, cp.injectorNames = getPropagators(cfg, injectorsPs)
	cp.extractors, cp.extractorsNames = getPropagators(cfg, extractorsPs)
	return cp
}

// chainedPropagator implements Propagator and applies a list of injectors and extractors.
// When injecting, all injectors are called to propagate the span context.
// When extracting, it tries each extractor, selecting the first successful one.
type chainedPropagator struct {
	injectors        []Propagator
	extractors       []Propagator
	injectorNames    string
	extractorsNames  string
	onlyExtractFirst bool // value of DD_TRACE_PROPAGATION_EXTRACT_FIRST
}

// getPropagators returns a list of propagators based on ps, which is a comma seperated
// list of propagators. If the list doesn't contain any valid values, the
// default propagator will be returned. Any invalid values in the list will log
// a warning and be ignored.
func getPropagators(cfg *PropagatorConfig, ps string) ([]Propagator, string) {
	dd := &propagator{cfg}
	defaultPs := []Propagator{dd, &propagatorW3c{}}
	defaultPsName := "datadog,tracecontext"
	if cfg.B3 {
		defaultPs = append(defaultPs, &propagatorB3{})
		defaultPsName += ",b3"
	}
	if ps == "" {
		if prop := getDDorOtelConfig("propagationStyle"); prop != "" {
			ps = prop // use the generic DD_TRACE_PROPAGATION_STYLE if set
		} else {
			return defaultPs, defaultPsName // no env set, so use default from configuration
		}
	}
	ps = strings.ToLower(ps)
	if ps == "none" {
		return nil, ""
	}
	var list []Propagator
	var listNames []string
	if cfg.B3 {
		list = append(list, &propagatorB3{})
		listNames = append(listNames, "b3")
	}
	for _, v := range strings.Split(ps, ",") {
		switch v := strings.ToLower(v); v {
		case "datadog":
			list = append(list, dd)
			listNames = append(listNames, v)
		case "tracecontext":
			list = append(list, &propagatorW3c{})
			listNames = append(listNames, v)
		case "b3", "b3multi":
			if !cfg.B3 {
				// propagatorB3 hasn't already been added, add a new one.
				list = append(list, &propagatorB3{})
				listNames = append(listNames, v)
			}
		case "b3 single header":
			list = append(list, &propagatorB3SingleHeader{})
			listNames = append(listNames, v)
		case "none":
			log.Warn("Propagator \"none\" has no effect when combined with other propagators. " +
				"To disable the propagator, set to `none`")
		default:
			log.Warn("unrecognized propagator: %s\n", v)
		}
	}
	if len(list) == 0 {
		return defaultPs, defaultPsName // no valid propagators, so return default
	}
	return list, strings.Join(listNames, ",")
}

// Inject defines the Propagator to propagate SpanContext data
// out of the current process. The implementation propagates the
// TraceID and the current active SpanID, as well as the Span baggage.
func (p *chainedPropagator) Inject(spanCtx *SpanContext, carrier interface{}) error {
	if spanCtx == nil {
		return ErrInvalidSpanContext
	}
	for _, v := range p.injectors {
		err := v.Inject(spanCtx, carrier)
		if err != nil {
			return err
		}
	}
	return nil
}

// Extract implements Propagator. This method will attempt to extract the context
// based on the precedence order of the propagators. Generally, the first valid
// trace context that could be extracted will be returned, and other extractors will
// be ignored. However, the W3C tracestate header value will always be extracted and
// stored in the local trace context even if a previous propagator has already succeeded
// so long as the trace-ids match.
func (p *chainedPropagator) Extract(carrier interface{}) (*SpanContext, error) {
	var ctx *SpanContext
	for _, v := range p.extractors {
		if ctx != nil {
			// A local trace context has already been extracted.
			pw3c, isW3C := v.(*propagatorW3c)
			if !isW3C {
				continue // Ignore other propagators.
			}
<<<<<<< HEAD
			p.propagateTracestate(ctx, carrier)
=======
			w3cCtx, err := pw3c.Extract(carrier)
			if err == nil && w3cCtx.(*spanContext).TraceID128() == ctx.(*spanContext).TraceID128() {
				pw3c.propagateTracestate(ctx.(*spanContext), w3cCtx.(*spanContext))
				if w3cCtx.SpanID() != ctx.SpanID() {
					var ddCtx *spanContext
					if ddp := getDatadogPropagator(p); ddp != nil {
						if ddSpanCtx, err := ddp.Extract(carrier); err == nil {
							ddCtx, _ = ddSpanCtx.(*spanContext)
						}
					}
					overrideDatadogParentID(ctx.(*spanContext), w3cCtx.(*spanContext), ddCtx)
				}
			}
>>>>>>> bad75f7f
			break
		}
		var err error
		ctx, err = v.Extract(carrier)
		if ctx != nil {
			if p.onlyExtractFirst {
				// Return early if the customer configured that only the first successful
				// extraction should occur.
				return ctx, nil
			}
		} else if err != ErrSpanContextNotFound {
			return nil, err
		}
	}
	if ctx == nil {
		return nil, ErrSpanContextNotFound
	}
	log.Debug("Extracted span context: %#v", ctx)
	return ctx, nil
}

// propagateTracestate will add the tracestate propagating tag to the given
// *spanContext. The W3C trace context will be extracted from the provided
// carrier. The trace id of this W3C trace context must match the trace id
// provided by the given *spanContext. If it matches, then the tracestate
// will be re-composed based on the composition of the given *spanContext,
// but will include the non-DD vendors in the W3C trace context's tracestate.
<<<<<<< HEAD
func (p *propagatorW3c) propagateTracestate(ctx *SpanContext, carrier interface{}) {
	w3cCtx, _ := p.Extract(carrier)
	if w3cCtx == nil {
		return // It's not valid, so ignore it.
	}
	if ctx.TraceID() != w3cCtx.TraceID() {
		return // The trace-ids must match.
	}
=======
func (p *propagatorW3c) propagateTracestate(ctx *spanContext, w3cCtx *spanContext) {
>>>>>>> bad75f7f
	if w3cCtx.trace == nil {
		return // this shouldn't happen, since it should have a propagating tag already
	}
	if ctx.trace == nil {
		ctx.trace = newTrace()
	}
	// Get the tracestate header from extracted w3C context, and propagate
	// it to the span context that will be returned.
	// Note: Other trace context fields like sampling priority, propagated tags,
	// and origin will remain unchanged.
	ts := w3cCtx.trace.propagatingTag(tracestateHeader)
	priority, _ := ctx.SamplingPriority()
	setPropagatingTag(ctx, tracestateHeader, composeTracestate(ctx, priority, ts))
<<<<<<< HEAD
	ctx.reparentID = w3cCtx.reparentID
=======
>>>>>>> bad75f7f
	ctx.isRemote = (w3cCtx.isRemote)
}

// propagator implements Propagator and injects/extracts span contexts
// using datadog headers. Only TextMap carriers are supported.
type propagator struct {
	cfg *PropagatorConfig
}

func (p *propagator) Inject(spanCtx *SpanContext, carrier interface{}) error {
	if spanCtx == nil {
		return ErrInvalidSpanContext
	}
	switch c := carrier.(type) {
	case TextMapWriter:
		return p.injectTextMap(spanCtx, c)
	default:
		return ErrInvalidCarrier
	}
}

func (p *propagator) injectTextMap(spanCtx *SpanContext, writer TextMapWriter) error {
	ctx := spanCtx
	if ctx.traceID.Empty() || ctx.spanID == 0 {
		return ErrInvalidSpanContext
	}
	// propagate the TraceID and the current active SpanID
	if ctx.traceID.HasUpper() {
		setPropagatingTag(ctx, keyTraceID128, ctx.traceID.UpperHex())
	} else if ctx.trace != nil {
		ctx.trace.unsetPropagatingTag(keyTraceID128)
	}
	writer.Set(p.cfg.TraceHeader, strconv.FormatUint(ctx.traceID.Lower(), 10))
	writer.Set(p.cfg.ParentHeader, strconv.FormatUint(ctx.spanID, 10))
	if sp, ok := ctx.SamplingPriority(); ok {
		writer.Set(p.cfg.PriorityHeader, strconv.Itoa(sp))
	}
	if ctx.origin != "" {
		writer.Set(originHeader, ctx.origin)
	}
	ctx.ForeachBaggageItem(func(k, v string) bool {
		// Propagate OpenTracing baggage.
		writer.Set(p.cfg.BaggagePrefix+k, v)
		return true
	})
	if p.cfg.MaxTagsHeaderLen <= 0 {
		return nil
	}
	if s := p.marshalPropagatingTags(ctx); len(s) > 0 {
		writer.Set(traceTagsHeader, s)
	}
	return nil
}

// marshalPropagatingTags marshals all propagating tags included in ctx to a comma separated string
func (p *propagator) marshalPropagatingTags(ctx *SpanContext) string {
	var sb strings.Builder
	if ctx.trace == nil {
		return ""
	}

	var properr string
	ctx.trace.iteratePropagatingTags(func(k, v string) bool {
		if k == tracestateHeader || k == traceparentHeader {
			return true // don't propagate W3C headers with the DD propagator
		}
		if err := isValidPropagatableTag(k, v); err != nil {
			log.Warn("Won't propagate tag '%s': %v", k, err.Error())
			properr = "encoding_error"
			return true
		}
		if tagLen := sb.Len() + len(k) + len(v); tagLen > p.cfg.MaxTagsHeaderLen {
			sb.Reset()
			log.Warn("Won't propagate tag: length is (%d) which exceeds the maximum len of (%d).", tagLen, p.cfg.MaxTagsHeaderLen)
			properr = "inject_max_size"
			return false
		}
		if sb.Len() > 0 {
			sb.WriteByte(',')
		}
		sb.WriteString(k)
		sb.WriteByte('=')
		sb.WriteString(v)
		return true
	})
	if properr != "" {
		ctx.trace.setTag(keyPropagationError, properr)
	}
	return sb.String()
}

func (p *propagator) Extract(carrier interface{}) (*SpanContext, error) {
	switch c := carrier.(type) {
	case TextMapReader:
		return p.extractTextMap(c)
	default:
		return nil, ErrInvalidCarrier
	}
}

func (p *propagator) extractTextMap(reader TextMapReader) (*SpanContext, error) {
	var ctx SpanContext
	err := reader.ForeachKey(func(k, v string) error {
		var err error
		key := strings.ToLower(k)
		switch key {
		case p.cfg.TraceHeader:
			var lowerTid uint64
			lowerTid, err = parseUint64(v)
			if err != nil {
				return ErrSpanContextCorrupted
			}
			ctx.traceID.SetLower(lowerTid)
		case p.cfg.ParentHeader:
			ctx.spanID, err = parseUint64(v)
			if err != nil {
				return ErrSpanContextCorrupted
			}
		case p.cfg.PriorityHeader:
			priority, err := strconv.Atoi(v)
			if err != nil {
				return ErrSpanContextCorrupted
			}
			ctx.setSamplingPriority(priority, samplernames.Unknown)
		case originHeader:
			ctx.origin = v
		case traceTagsHeader:
			unmarshalPropagatingTags(&ctx, v)
		default:
			if strings.HasPrefix(key, p.cfg.BaggagePrefix) {
				ctx.setBaggageItem(strings.TrimPrefix(key, p.cfg.BaggagePrefix), v)
			}
		}
		return nil
	})
	if err != nil {
		return nil, err
	}
	if ctx.trace != nil {
		tid := ctx.trace.propagatingTag(keyTraceID128)
		if err := validateTID(tid); err != nil {
			log.Debug("Invalid hex traceID: %s", err)
			ctx.trace.unsetPropagatingTag(keyTraceID128)
		} else if err := ctx.traceID.SetUpperFromHex(tid); err != nil {
			log.Debug("Attempted to set an invalid hex traceID: %s", err)
			ctx.trace.unsetPropagatingTag(keyTraceID128)
		}
	}
	if ctx.traceID.Empty() || (ctx.spanID == 0 && ctx.origin != "synthetics") {
		return nil, ErrSpanContextNotFound
	}
	return &ctx, nil
}

func validateTID(tid string) error {
	if len(tid) != 16 {
		return fmt.Errorf("invalid length: %q", tid)
	}
	if !isValidID(tid) {
		return fmt.Errorf("malformed: %q", tid)
	}
	return nil
}

// getDatadogPropagator returns the Datadog Propagator
func getDatadogPropagator(cp *chainedPropagator) *propagator {
	for _, e := range cp.extractors {
		p, isDatadog := (e).(*propagator)
		if isDatadog {
			return p
		}
	}
	return nil
}

// overrideDatadogParentID overrides the span ID of a context with the ID extracted from tracecontext headers
// if the reparenting ID is not set on the context, the span ID from datadog headers is used.
func overrideDatadogParentID(ctx, w3cCtx, ddCtx *spanContext) {
	ctx.spanID = w3cCtx.spanID
	if w3cCtx.reparentID != "" {
		ctx.reparentID = w3cCtx.reparentID
	} else if ddCtx != nil {
		// NIT: could be done without using fmt.Sprintf? Is it worth it?
		ctx.reparentID = fmt.Sprintf("%016x", ddCtx.SpanID())
	}
}

// unmarshalPropagatingTags unmarshals tags from v into ctx
func unmarshalPropagatingTags(ctx *SpanContext, v string) {
	if ctx.trace == nil {
		ctx.trace = newTrace()
	}
	if len(v) > propagationExtractMaxSize {
		log.Warn("Did not extract %s, size limit exceeded: %d. Incoming tags will not be propagated further.", traceTagsHeader, propagationExtractMaxSize)
		ctx.trace.setTag(keyPropagationError, "extract_max_size")
		return
	}
	tags, err := parsePropagatableTraceTags(v)
	if err != nil {
		log.Warn("Did not extract %s: %v. Incoming tags will not be propagated further.", traceTagsHeader, err.Error())
		ctx.trace.setTag(keyPropagationError, "decoding_error")
	}
	ctx.trace.replacePropagatingTags(tags)
}

// setPropagatingTag adds the key value pair to the map of propagating tags on the trace,
// creating the map if one is not initialized.
func setPropagatingTag(ctx *SpanContext, k, v string) {
	if ctx.trace == nil {
		// extractors initialize a new spanContext, so the trace might be nil
		ctx.trace = newTrace()
	}
	ctx.trace.setPropagatingTag(k, v)
}

const (
	b3TraceIDHeader = "x-b3-traceid"
	b3SpanIDHeader  = "x-b3-spanid"
	b3SampledHeader = "x-b3-sampled"
	b3SingleHeader  = "b3"
)

// propagatorB3 implements Propagator and injects/extracts span contexts
// using B3 headers. Only TextMap carriers are supported.
type propagatorB3 struct{}

func (p *propagatorB3) Inject(spanCtx *SpanContext, carrier interface{}) error {
	if spanCtx == nil {
		return ErrInvalidSpanContext
	}
	switch c := carrier.(type) {
	case TextMapWriter:
		return p.injectTextMap(spanCtx, c)
	default:
		return ErrInvalidCarrier
	}
}

func (*propagatorB3) injectTextMap(spanCtx *SpanContext, writer TextMapWriter) error {
	if spanCtx == nil {
		return ErrInvalidSpanContext
	}
	ctx := spanCtx
	if ctx.traceID.Empty() || ctx.spanID == 0 {
		return ErrInvalidSpanContext
	}
	if !ctx.traceID.HasUpper() { // 64-bit trace id
		writer.Set(b3TraceIDHeader, fmt.Sprintf("%016x", ctx.traceID.Lower()))
	} else { // 128-bit trace id
		writer.Set(b3TraceIDHeader, ctx.TraceID())
	}
	writer.Set(b3SpanIDHeader, fmt.Sprintf("%016x", ctx.spanID))
	if p, ok := ctx.SamplingPriority(); ok {
		if p >= ext.PriorityAutoKeep {
			writer.Set(b3SampledHeader, "1")
		} else {
			writer.Set(b3SampledHeader, "0")
		}
	}
	return nil
}

func (p *propagatorB3) Extract(carrier interface{}) (*SpanContext, error) {
	switch c := carrier.(type) {
	case TextMapReader:
		return p.extractTextMap(c)
	default:
		return nil, ErrInvalidCarrier
	}
}

func (*propagatorB3) extractTextMap(reader TextMapReader) (*SpanContext, error) {
	var ctx SpanContext
	err := reader.ForeachKey(func(k, v string) error {
		var err error
		key := strings.ToLower(k)
		switch key {
		case b3TraceIDHeader:
			if err := extractTraceID128(&ctx, v); err != nil {
				return nil
			}
		case b3SpanIDHeader:
			ctx.spanID, err = strconv.ParseUint(v, 16, 64)
			if err != nil {
				return ErrSpanContextCorrupted
			}
		case b3SampledHeader:
			priority, err := strconv.Atoi(v)
			if err != nil {
				return ErrSpanContextCorrupted
			}
			ctx.setSamplingPriority(priority, samplernames.Unknown)
		default:
		}
		return nil
	})
	if err != nil {
		return nil, err
	}
	if ctx.traceID.Empty() || ctx.spanID == 0 {
		return nil, ErrSpanContextNotFound
	}
	return &ctx, nil
}

// propagatorB3 implements Propagator and injects/extracts span contexts
// using B3 headers. Only TextMap carriers are supported.
type propagatorB3SingleHeader struct{}

func (p *propagatorB3SingleHeader) Inject(spanCtx *SpanContext, carrier interface{}) error {
	if spanCtx == nil {
		return ErrInvalidSpanContext
	}
	switch c := carrier.(type) {
	case TextMapWriter:
		return p.injectTextMap(spanCtx, c)
	default:
		return ErrInvalidCarrier
	}
}

func (*propagatorB3SingleHeader) injectTextMap(spanCtx *SpanContext, writer TextMapWriter) error {
	if spanCtx == nil {
		return ErrInvalidSpanContext
	}
	ctx := spanCtx
	if ctx.traceID.Empty() || ctx.spanID == 0 {
		return ErrInvalidSpanContext
	}
	sb := strings.Builder{}
	var traceID string
	if !ctx.traceID.HasUpper() { // 64-bit trace id
		traceID = fmt.Sprintf("%016x", ctx.traceID.Lower())
	} else { // 128-bit trace id
		traceID = ctx.TraceID()
	}
	sb.WriteString(fmt.Sprintf("%s-%016x", traceID, ctx.spanID))
	if p, ok := ctx.SamplingPriority(); ok {
		if p >= ext.PriorityAutoKeep {
			sb.WriteString("-1")
		} else {
			sb.WriteString("-0")
		}
	}
	writer.Set(b3SingleHeader, sb.String())
	return nil
}

func (p *propagatorB3SingleHeader) Extract(carrier interface{}) (*SpanContext, error) {
	switch c := carrier.(type) {
	case TextMapReader:
		return p.extractTextMap(c)
	default:
		return nil, ErrInvalidCarrier
	}
}

func (*propagatorB3SingleHeader) extractTextMap(reader TextMapReader) (*SpanContext, error) {
	var ctx SpanContext
	err := reader.ForeachKey(func(k, v string) error {
		var err error
		key := strings.ToLower(k)
		switch key {
		case b3SingleHeader:
			b3Parts := strings.Split(v, "-")
			if len(b3Parts) >= 2 {
				if err = extractTraceID128(&ctx, b3Parts[0]); err != nil {
					return err
				}
				ctx.spanID, err = strconv.ParseUint(b3Parts[1], 16, 64)
				if err != nil {
					return ErrSpanContextCorrupted
				}
				if len(b3Parts) >= 3 {
					switch b3Parts[2] {
					case "":
						break
					case "1", "d": // Treat 'debug' traces as priority 1
						ctx.setSamplingPriority(1, samplernames.Unknown)
					case "0":
						ctx.setSamplingPriority(0, samplernames.Unknown)
					default:
						return ErrSpanContextCorrupted
					}
				}
			} else {
				return ErrSpanContextCorrupted
			}
		default:
		}
		return nil
	})
	if err != nil {
		return nil, err
	}
	if ctx.traceID.Empty() || ctx.spanID == 0 {
		return nil, ErrSpanContextNotFound
	}
	return &ctx, nil
}

const (
	traceparentHeader = "traceparent"
	tracestateHeader  = "tracestate"
)

// propagatorW3c implements Propagator and injects/extracts span contexts
// using W3C tracecontext/traceparent headers. Only TextMap carriers are supported.
type propagatorW3c struct{}

func (p *propagatorW3c) Inject(spanCtx *SpanContext, carrier interface{}) error {
	if spanCtx == nil {
		return ErrInvalidSpanContext
	}
	switch c := carrier.(type) {
	case TextMapWriter:
		return p.injectTextMap(spanCtx, c)
	default:
		return ErrInvalidCarrier
	}
}

// injectTextMap propagates span context attributes into the writer,
// in the format of the traceparentHeader and tracestateHeader.
// traceparentHeader encodes W3C Trace Propagation version, 128-bit traceID,
// spanID, and a flags field, which supports 8 unique flags.
// The current specification only supports a single flag called sampled,
// which is equal to 00000001 when no other flag is present.
// tracestateHeader is a comma-separated list of list-members with a <key>=<value> format,
// where each list-member is managed by a vendor or instrumentation library.
func (*propagatorW3c) injectTextMap(spanCtx *SpanContext, writer TextMapWriter) error {
	if spanCtx == nil {
		return ErrInvalidSpanContext
	}
	ctx := spanCtx
	if ctx.traceID.Empty() || ctx.spanID == 0 {
		return ErrInvalidSpanContext
	}
	flags := ""
	p, ok := ctx.SamplingPriority()
	if ok && p >= ext.PriorityAutoKeep {
		flags = "01"
	} else {
		flags = "00"
	}

	var traceID string
	if ctx.traceID.HasUpper() {
		setPropagatingTag(ctx, keyTraceID128, ctx.traceID.UpperHex())
		traceID = ctx.TraceID()
	} else {
		traceID = fmt.Sprintf("%032x", ctx.traceID)
		if ctx.trace != nil {
			ctx.trace.unsetPropagatingTag(keyTraceID128)
		}
	}
	writer.Set(traceparentHeader, fmt.Sprintf("00-%s-%016x-%v", traceID, ctx.spanID, flags))
	// if context priority / origin / tags were updated after extraction,
	// or if there is a span on the trace
	// or the tracestateHeader doesn't start with `dd=`
	// we need to recreate tracestate
	if ctx.updated ||
		(!ctx.isRemote || ctx.isRemote && ctx.trace != nil && ctx.trace.root != nil) ||
		(ctx.trace != nil && !strings.HasPrefix(ctx.trace.propagatingTag(tracestateHeader), "dd=")) ||
		ctx.trace.propagatingTagsLen() == 0 {
		// compose a new value for the tracestate
		writer.Set(tracestateHeader, composeTracestate(ctx, p, ctx.trace.propagatingTag(tracestateHeader)))
	} else {
		// use a cached value for the tracestate (e.g., no updating p: key)
		writer.Set(tracestateHeader, ctx.trace.propagatingTag(tracestateHeader))
	}
	return nil
}

// stringMutator maps characters in a string to new characters. It is a state machine intended
// to replace regex patterns for simple character replacement, including collapsing runs of a
// specific range.
//
// It's designed after the `hash#Hash` interface, and to work with `strings.Map`.
type stringMutator struct {
	// n is the current state of the mutator. It is used to track runs of characters that should
	// be collapsed.
	n bool
	// fn is the function that implements the character replacement logic.
	// It returns the rune to use as replacement and a bool to tell if next consecutive
	// characters must be dropped if they fall in the currently matched character set.
	// It's possible to return `-1` to immediately drop the current rune.
	//
	// This logic allows for:
	// - Replace only the current rune: return <new value>, false
	// - Drop only the current rune: return -1, false
	// - Replace the current rune and drop the next consecutive runes if they match the same case: return <new value>, true
	// - Drop all the consecutive runes matching the same case as the current one: return -1, true
	//
	// A known limitation is that we can only support a single case of consecutive runes.
	fn func(rune) (rune, bool)
}

// Mutate the mapped string using `strings.Map` and the provided function implementing the character
// replacement logic.
func (sm *stringMutator) Mutate(fn func(rune) (rune, bool), s string) string {
	sm.fn = fn
	rs := strings.Map(sm.mapping, s)
	sm.reset()

	return rs
}

func (sm *stringMutator) mapping(r rune) rune {
	v, dropConsecutiveMatches := sm.fn(r)
	if v < 0 {
		// We reset the state machine in any match that is not related to a consecutive run
		sm.reset()
		return -1
	}
	if dropConsecutiveMatches {
		if !sm.n {
			sm.n = true
			return v
		}
		return -1
	}
	// We reset the state machine in any match that is not related to a consecutive run
	sm.reset()
	return v
}

// reset resets the state of the mutator.
func (sm *stringMutator) reset() {
	sm.n = false
}

var (
	// keyDisallowedFn is used to sanitize the keys of the datadog propagating tags.
	// Disallowed characters are comma (reserved as a list-member separator),
	// equals (reserved for list-member key-value separator),
	// space and characters outside the ASCII range 0x20 to 0x7E.
	// Disallowed characters must be replaced with the underscore.
	// Equivalent to regexp.MustCompile(",|=|[^\\x20-\\x7E]+")
	keyDisallowedFn = func(r rune) (rune, bool) {
		switch {
		case r == ',' || r == '=':
			return '_', false
		case r < 0x20 || r > 0x7E:
			return '_', true
		}
		return r, false
	}

	// valueDisallowedFn is used to sanitize the values of the datadog propagating tags.
	// Disallowed characters are comma (reserved as a list-member separator),
	// semi-colon (reserved for separator between entries in the dd list-member),
	// tilde (reserved, will represent 0x3D (equals) in the encoded tag value,
	// and characters outside the ASCII range 0x20 to 0x7E.
	// Equals character must be encoded with a tilde.
	// Other disallowed characters must be replaced with the underscore.
	// Equivalent to regexp.MustCompile(",|;|~|[^\\x20-\\x7E]+")
	valueDisallowedFn = func(r rune) (rune, bool) {
		switch {
		case r == '=':
			return '~', false
		case r == ',' || r == '~' || r == ';':
			return '_', false
		case r < 0x20 || r > 0x7E:
			return '_', true
		}
		return r, false
	}

	// originDisallowedFn is used to sanitize the value of the datadog origin tag.
	// Disallowed characters are comma (reserved as a list-member separator),
	// semi-colon (reserved for separator between entries in the dd list-member),
	// equals (reserved for list-member key-value separator),
	// and characters outside the ASCII range 0x21 to 0x7E.
	// Equals character must be encoded with a tilde.
	// Other disallowed characters must be replaced with the underscore.
	// Equivalent to regexp.MustCompile(",|~|;|[^\\x21-\\x7E]+")
	originDisallowedFn = func(r rune) (rune, bool) {
		switch {
		case r == '=':
			return '~', false
		case r == ',' || r == '~' || r == ';':
			return '_', false
		case r < 0x21 || r > 0x7E:
			return '_', true
		}
		return r, false
	}
)

const (
	asciiLowerA = 97
	asciiLowerF = 102
	asciiZero   = 48
	asciiNine   = 57
)

// isValidID is used to verify that the input is a valid hex string.
// This is an equivalent check to the regexp ^[a-f0-9]+$
// In benchmarks, this function is roughly 10x faster than the equivalent
// regexp, which is why we split it out.
// isValidID is applicable for both trace and span IDs.
func isValidID(id string) bool {
	if len(id) == 0 {
		return false
	}

	for _, c := range id {
		ascii := int(c)
		if ascii < asciiZero || ascii > asciiLowerF || (ascii > asciiNine && ascii < asciiLowerA) {
			return false
		}
	}

	return true
}

// composeTracestate creates a tracestateHeader from the spancontext.
// The Datadog tracing library is only responsible for managing the list member with key dd,
// which holds the values of the sampling decision(`s:<value>`), origin(`o:<origin>`),
// the last parent ID of a Datadog span (`p:<parent_id>`),
// and propagated tags prefixed with `t.`(e.g. _dd.p.usr.id:usr_id tag will become `t.usr.id:usr_id`).
<<<<<<< HEAD
func composeTracestate(ctx *SpanContext, priority int, oldState string) string {
	var b strings.Builder
=======
func composeTracestate(ctx *spanContext, priority int, oldState string) string {
	var (
		b  strings.Builder
		sm = &stringMutator{}
	)

>>>>>>> bad75f7f
	b.Grow(128)
	b.WriteString("dd=s:")
	b.WriteString(strconv.Itoa(priority))
	listLength := 1

	if ctx.origin != "" {
		oWithSub := sm.Mutate(originDisallowedFn, ctx.origin)
		b.WriteString(";o:")
		b.WriteString(oWithSub)
	}

	// if the context is remote and there is a reparentID, set p as reparentId
	// if the context is remote and there is no reparentID, don't set p
	// if the context is not remote, set p as context.spanId
	// this ID can be used by downstream tracers to set a _dd.parent_id tag
	// to allow the backend to reparent orphaned spans if necessary
	if !ctx.isRemote {
		b.WriteString(";p:")
		b.WriteString(spanIDHexEncoded(ctx.SpanID(), 16))
	} else if ctx.reparentID != "" {
		b.WriteString(";p:")
		b.WriteString(ctx.reparentID)
	}

	ctx.trace.iteratePropagatingTags(func(k, v string) bool {
		if !strings.HasPrefix(k, "_dd.p.") {
			return true
		}
		// Datadog propagating tags must be appended to the tracestateHeader
		// with the `t.` prefix. Tag value must have all `=` signs replaced with a tilde (`~`).
		key := sm.Mutate(keyDisallowedFn, k[len("_dd.p."):])
		value := sm.Mutate(valueDisallowedFn, v)
		if b.Len()+len(key)+len(value)+4 > 256 { // the +4 here is to account for the `t.` prefix, the `;` needed between the tags, and the `:` between the key and value
			return false
		}
		b.WriteString(";t.")
		b.WriteString(key)
		b.WriteString(":")
		b.WriteString(value)
		return true
	})
	// the old state is split by vendors, must be concatenated with a `,`
	if len(oldState) == 0 {
		return b.String()
	}
	for _, s := range strings.Split(strings.Trim(oldState, " \t"), ",") {
		if strings.HasPrefix(s, "dd=") {
			continue
		}
		listLength++
		// if the resulting tracestateHeader exceeds 32 list-members,
		// remove the rightmost list-member(s)
		if listLength > 32 {
			break
		}
		b.WriteString(",")
		b.WriteString(strings.Trim(s, " \t"))
	}
	return b.String()
}

func (p *propagatorW3c) Extract(carrier interface{}) (*SpanContext, error) {
	switch c := carrier.(type) {
	case TextMapReader:
		return p.extractTextMap(c)
	default:
		return nil, ErrInvalidCarrier
	}
}

func (*propagatorW3c) extractTextMap(reader TextMapReader) (*SpanContext, error) {
	var parentHeader string
	var stateHeader string
	var ctx SpanContext
	ctx.isRemote = true
	// to avoid parsing tracestate header(s) if traceparent is invalid
	if err := reader.ForeachKey(func(k, v string) error {
		key := strings.ToLower(k)
		switch key {
		case traceparentHeader:
			if parentHeader != "" {
				return ErrSpanContextCorrupted
			}
			parentHeader = v
		case tracestateHeader:
			stateHeader = v
		default:
			if strings.HasPrefix(key, DefaultBaggageHeaderPrefix) {
				ctx.setBaggageItem(strings.TrimPrefix(key, DefaultBaggageHeaderPrefix), v)
			}
		}
		return nil
	}); err != nil {
		return nil, err
	}
	if err := parseTraceparent(&ctx, parentHeader); err != nil {
		return nil, err
	}
	parseTracestate(&ctx, stateHeader)
	return &ctx, nil
}

// parseTraceparent attempts to parse traceparentHeader which describes the position
// of the incoming request in its trace graph in a portable, fixed-length format.
// The format of the traceparentHeader is `-` separated string with in the
// following format: `version-traceId-spanID-flags`, with an optional `-<prefix>` if version > 0.
// where:
// - version - represents the version of the W3C Tracecontext Propagation format in hex format.
// - traceId - represents the propagated traceID in the format of 32 hex-encoded digits.
// - spanID - represents the propagated spanID (parentID) in the format of 16 hex-encoded digits.
// - flags - represents the propagated flags in the format of 2 hex-encoded digits, and supports 8 unique flags.
// Example value of HTTP `traceparent` header: `00-4bf92f3577b34da6a3ce929d0e0e4736-00f067aa0ba902b7-01`,
// Currently, Go tracer doesn't support 128-bit traceIDs, so the full traceID (32 hex-encoded digits) must be
// stored into a field that is accessible from the span’s context. TraceId will be parsed from the least significant 16
// hex-encoded digits into a 64-bit number.
func parseTraceparent(ctx *SpanContext, header string) error {
	nonWordCutset := "_-\t \n"
	header = strings.ToLower(strings.Trim(header, "\t -"))
	headerLen := len(header)
	if headerLen == 0 {
		return ErrSpanContextNotFound
	}
	if headerLen < 55 {
		return ErrSpanContextCorrupted
	}
	parts := strings.SplitN(header, "-", 5) // 5 because we expect 4 required + 1 optional substrings
	if len(parts) < 4 {
		return ErrSpanContextCorrupted
	}
	version := strings.Trim(parts[0], nonWordCutset)
	if len(version) != 2 {
		return ErrSpanContextCorrupted
	}
	v, err := strconv.ParseUint(version, 16, 64)
	if err != nil || v == 255 {
		// version 255 (0xff) is invalid
		return ErrSpanContextCorrupted
	}
	if v == 0 && headerLen != 55 {
		// The header length in v0 has to be 55.
		// It's allowed to be longer in other versions.
		return ErrSpanContextCorrupted
	}
	// parsing traceID
	fullTraceID := strings.Trim(parts[1], nonWordCutset)
	if len(fullTraceID) != 32 {
		return ErrSpanContextCorrupted
	}
	// checking that the entire TraceID is a valid hex string
	if !isValidID(fullTraceID) {
		return ErrSpanContextCorrupted
	}
	if ctx.trace != nil {
		// Ensure that the 128-bit trace id tag doesn't propagate
		ctx.trace.unsetPropagatingTag(keyTraceID128)
	}
	if err := extractTraceID128(ctx, fullTraceID); err != nil {
		return err
	}
	// parsing spanID
	spanID := strings.Trim(parts[2], nonWordCutset)
	if len(spanID) != 16 {
		return ErrSpanContextCorrupted
	}
	if !isValidID(spanID) {
		return ErrSpanContextCorrupted
	}
	if ctx.spanID, err = strconv.ParseUint(spanID, 16, 64); err != nil {
		return ErrSpanContextCorrupted
	}
	if ctx.spanID == 0 {
		return ErrSpanContextNotFound
	}
	// parsing flags
	flags := parts[3]
	f, err := strconv.ParseInt(flags, 16, 8)
	if err != nil {
		return ErrSpanContextCorrupted
	}
	ctx.setSamplingPriority(int(f)&0x1, samplernames.Unknown)
	return nil
}

// parseTracestate attempts to parse tracestateHeader which is a list
// with up to 32 comma-separated (,) list-members.
// An example value would be: `vendorname1=opaqueValue1,vendorname2=opaqueValue2,dd=s:1;o:synthetics`,
// Where `dd` list contains values that would be in x-datadog-tags as well as those needed for propagation information.
// The keys to the “dd“ values have been shortened as follows to save space:
// `sampling_priority` = `s`
// `origin` = `o`
// `last parent` = `p`
// `_dd.p.` prefix = `t.`
func parseTracestate(ctx *SpanContext, header string) {
	if header == "" {
		// The W3C spec says tracestate can be empty but should avoid sending it.
		// https://www.w3.org/TR/trace-context-1/#tracestate-header-field-values
		return
	}
	// if multiple headers are present, they must be combined and stored
	setPropagatingTag(ctx, tracestateHeader, header)
	combined := strings.Split(strings.Trim(header, "\t "), ",")
	for _, group := range combined {
		if !strings.HasPrefix(group, "dd=") {
			continue
		}
		ddMembers := strings.Split(group[len("dd="):], ";")
		dropDM := false
		// indicate that backend could reparent this as a root
		for _, member := range ddMembers {
			keyVal := strings.SplitN(member, ":", 2)
			if len(keyVal) != 2 {
				continue
			}
			key, val := keyVal[0], keyVal[1]
			if key == "o" {
				ctx.origin = strings.ReplaceAll(val, "~", "=")
			} else if key == "s" {
				stateP, err := strconv.Atoi(val)
				if err != nil {
					// If the tracestate priority is absent,
					// we rely on the traceparent sampled flag
					// set in the parseTraceparent function.
					continue
				}
				// The sampling priority and decision maker values are set based on
				// the specification in the internal W3C context propagation RFC.
				// See the document for more details.
				parentP, _ := ctx.SamplingPriority()
				if (parentP == 1 && stateP > 0) || (parentP == 0 && stateP <= 0) {
					// As extracted from tracestate
					ctx.setSamplingPriority(stateP, samplernames.Unknown)
				}
				if parentP == 1 && stateP <= 0 {
					// Auto keep (1) and set the decision maker to default
					ctx.setSamplingPriority(1, samplernames.Default)
				}
				if parentP == 0 && stateP > 0 {
					// Auto drop (0) and drop the decision maker
					ctx.setSamplingPriority(0, samplernames.Unknown)
					dropDM = true
				}
			} else if key == "p" {
				ctx.reparentID = val
			} else if strings.HasPrefix(key, "t.dm") {
				if ctx.trace.hasPropagatingTag(keyDecisionMaker) || dropDM {
					continue
				}
				setPropagatingTag(ctx, keyDecisionMaker, val)
			} else if strings.HasPrefix(key, "t.") {
				keySuffix := key[len("t."):]
				val = strings.ReplaceAll(val, "~", "=")
				setPropagatingTag(ctx, "_dd.p."+keySuffix, val)
			}
		}
	}
}

// extractTraceID128 extracts the trace id from v and populates the traceID
// field, and the traceID128 field (if applicable) of the provided ctx,
// returning an error if v is invalid.
func extractTraceID128(ctx *SpanContext, v string) error {
	if len(v) > 32 {
		v = v[len(v)-32:]
	}
	v = strings.TrimLeft(v, "0")
	var err error
	if len(v) <= 16 { // 64-bit trace id
		var tid uint64
		tid, err = strconv.ParseUint(v, 16, 64)
		ctx.traceID.SetLower(tid)
	} else { // 128-bit trace id
		idUpper := v[:len(v)-16]
		ctx.traceID.SetUpperFromHex(idUpper)
		var l uint64
		l, err = strconv.ParseUint(v[len(idUpper):], 16, 64)
		ctx.traceID.SetLower(l)
	}
	if err != nil {
		return ErrSpanContextCorrupted
	}
	return nil
}<|MERGE_RESOLUTION|>--- conflicted
+++ resolved
@@ -279,23 +279,19 @@
 			if !isW3C {
 				continue // Ignore other propagators.
 			}
-<<<<<<< HEAD
-			p.propagateTracestate(ctx, carrier)
-=======
 			w3cCtx, err := pw3c.Extract(carrier)
-			if err == nil && w3cCtx.(*spanContext).TraceID128() == ctx.(*spanContext).TraceID128() {
-				pw3c.propagateTracestate(ctx.(*spanContext), w3cCtx.(*spanContext))
+			if err == nil && w3cCtx.TraceID() == ctx.TraceID() {
+				pw3c.propagateTracestate(ctx, w3cCtx)
 				if w3cCtx.SpanID() != ctx.SpanID() {
-					var ddCtx *spanContext
+					var ddCtx *SpanContext
 					if ddp := getDatadogPropagator(p); ddp != nil {
 						if ddSpanCtx, err := ddp.Extract(carrier); err == nil {
-							ddCtx, _ = ddSpanCtx.(*spanContext)
+							ddCtx = ddSpanCtx
 						}
 					}
-					overrideDatadogParentID(ctx.(*spanContext), w3cCtx.(*spanContext), ddCtx)
+					overrideDatadogParentID(ctx, w3cCtx, ddCtx)
 				}
 			}
->>>>>>> bad75f7f
 			break
 		}
 		var err error
@@ -323,18 +319,13 @@
 // provided by the given *spanContext. If it matches, then the tracestate
 // will be re-composed based on the composition of the given *spanContext,
 // but will include the non-DD vendors in the W3C trace context's tracestate.
-<<<<<<< HEAD
-func (p *propagatorW3c) propagateTracestate(ctx *SpanContext, carrier interface{}) {
-	w3cCtx, _ := p.Extract(carrier)
+func (p *propagatorW3c) propagateTracestate(ctx *SpanContext, w3cCtx *SpanContext) {
 	if w3cCtx == nil {
 		return // It's not valid, so ignore it.
 	}
 	if ctx.TraceID() != w3cCtx.TraceID() {
 		return // The trace-ids must match.
 	}
-=======
-func (p *propagatorW3c) propagateTracestate(ctx *spanContext, w3cCtx *spanContext) {
->>>>>>> bad75f7f
 	if w3cCtx.trace == nil {
 		return // this shouldn't happen, since it should have a propagating tag already
 	}
@@ -348,10 +339,6 @@
 	ts := w3cCtx.trace.propagatingTag(tracestateHeader)
 	priority, _ := ctx.SamplingPriority()
 	setPropagatingTag(ctx, tracestateHeader, composeTracestate(ctx, priority, ts))
-<<<<<<< HEAD
-	ctx.reparentID = w3cCtx.reparentID
-=======
->>>>>>> bad75f7f
 	ctx.isRemote = (w3cCtx.isRemote)
 }
 
@@ -529,7 +516,7 @@
 
 // overrideDatadogParentID overrides the span ID of a context with the ID extracted from tracecontext headers
 // if the reparenting ID is not set on the context, the span ID from datadog headers is used.
-func overrideDatadogParentID(ctx, w3cCtx, ddCtx *spanContext) {
+func overrideDatadogParentID(ctx, w3cCtx, ddCtx *SpanContext) {
 	ctx.spanID = w3cCtx.spanID
 	if w3cCtx.reparentID != "" {
 		ctx.reparentID = w3cCtx.reparentID
@@ -974,17 +961,12 @@
 // which holds the values of the sampling decision(`s:<value>`), origin(`o:<origin>`),
 // the last parent ID of a Datadog span (`p:<parent_id>`),
 // and propagated tags prefixed with `t.`(e.g. _dd.p.usr.id:usr_id tag will become `t.usr.id:usr_id`).
-<<<<<<< HEAD
 func composeTracestate(ctx *SpanContext, priority int, oldState string) string {
-	var b strings.Builder
-=======
-func composeTracestate(ctx *spanContext, priority int, oldState string) string {
 	var (
 		b  strings.Builder
 		sm = &stringMutator{}
 	)
 
->>>>>>> bad75f7f
 	b.Grow(128)
 	b.WriteString("dd=s:")
 	b.WriteString(strconv.Itoa(priority))
