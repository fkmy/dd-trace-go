--- conflicted
+++ resolved
@@ -1007,8 +1007,6 @@
 			}
 		}
 	})
-<<<<<<< HEAD
-=======
 }
 
 func TestSetGlobalSampleRate(t *testing.T) {
@@ -1034,5 +1032,4 @@
 	b = rs.setGlobalSampleRate(2)
 	assert.Equal(t, 0.0, rs.globalRate)
 	assert.False(t, b)
->>>>>>> 6ae85ecd
 }