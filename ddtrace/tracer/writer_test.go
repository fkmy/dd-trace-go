// Unless explicitly stated otherwise all files in this repository are licensed
// under the Apache License Version 2.0.
// This product includes software developed at Datadog (https://www.datadoghq.com/).
// Copyright 2016 Datadog, Inc.

package tracer

import (
	"bytes"
	"encoding/json"
	"errors"
	"fmt"
	"io"
	"math"
	"strings"
	"testing"

	"github.com/DataDog/dd-trace-go/v2/internal/log"
	"github.com/DataDog/dd-trace-go/v2/internal/statsdtest"

	"github.com/stretchr/testify/assert"
	"github.com/stretchr/testify/require"
)

func TestImplementsTraceWriter(t *testing.T) {
	assert.Implements(t, (*traceWriter)(nil), &agentTraceWriter{})
	assert.Implements(t, (*traceWriter)(nil), &logTraceWriter{})
}

// makeSpan returns a span, adding n entries to meta and metrics each.
<<<<<<< HEAD
func makeSpan(n int) *Span {
	s := newSpan("encodeName", "encodeService", "encodeResource", random.Uint64(), random.Uint64(), random.Uint64())
=======
func makeSpan(n int) *span {
	s := newSpan("encodeName", "encodeService", "encodeResource", randUint64(), randUint64(), randUint64())
>>>>>>> bad75f7f
	for i := 0; i < n; i++ {
		istr := fmt.Sprintf("%0.10d", i)
		s.meta[istr] = istr
		s.metrics[istr] = float64(i)
	}
	return s
}

func TestEncodeFloat(t *testing.T) {
	for _, tt := range []struct {
		f      float64
		expect string
	}{
		{
			9.9999999999999990e20,
			"999999999999999900000",
		},
		{
			9.9999999999999999e20,
			"1e+21",
		},
		{
			-9.9999999999999990e20,
			"-999999999999999900000",
		},
		{
			-9.9999999999999999e20,
			"-1e+21",
		},
		{
			0.000001,
			"0.000001",
		},
		{
			0.0000009,
			"9e-7",
		},
		{
			-0.000001,
			"-0.000001",
		},
		{
			-0.0000009,
			"-9e-7",
		},
		{
			math.NaN(),
			"null",
		},
		{
			math.Inf(-1),
			"null",
		},
		{
			math.Inf(1),
			"null",
		},
	} {
		t.Run(tt.expect, func(t *testing.T) {
			assert.Equal(t, tt.expect, string(encodeFloat(nil, tt.f)))
		})
	}

}

func TestLogWriter(t *testing.T) {
	t.Run("basic", func(t *testing.T) {
		assert := assert.New(t)
		var buf bytes.Buffer
		cfg, err := newConfig()
		assert.NoError(err)
		statsd, err := newStatsdClient(cfg)
		require.NoError(t, err)
		defer statsd.Close()
		h := newLogTraceWriter(cfg, statsd)
		h.w = &buf
		s := makeSpan(0)
		for i := 0; i < 20; i++ {
			h.add([]*Span{s, s})
		}
		h.flush()
		v := struct{ Traces [][]map[string]interface{} }{}
		d := json.NewDecoder(&buf)
		err = d.Decode(&v)
		assert.NoError(err, buf.String())
		assert.Len(v.Traces, 20, "Expected 20 traces, but have %d", len(v.Traces))
		for _, t := range v.Traces {
			assert.Len(t, 2, "Expected 2 spans, but have %d", len(t))
		}
		err = d.Decode(&v)
		assert.Equal(io.EOF, err)
	})

	t.Run("inf+nan", func(t *testing.T) {
		assert := assert.New(t)
		var buf bytes.Buffer
		cfg, err := newConfig()
		require.NoError(t, err)
		statsd, err := newStatsdClient(cfg)
		require.NoError(t, err)
		defer statsd.Close()
		h := newLogTraceWriter(cfg, statsd)
		h.w = &buf
		s := makeSpan(0)
		s.metrics["nan"] = math.NaN()
		s.metrics["+inf"] = math.Inf(1)
		s.metrics["-inf"] = math.Inf(-1)
		h.add([]*Span{s})
		h.flush()
		json := buf.String()
		assert.NotContains(json, `"nan":`)
		assert.NotContains(json, `"+inf":`)
		assert.NotContains(json, `"-inf":`)
	})

	t.Run("fullspan", func(t *testing.T) {
		assert := assert.New(t)
		var buf bytes.Buffer
		cfg, err := newConfig()
		require.NoError(t, err)
		statsd, err := newStatsdClient(cfg)
		require.NoError(t, err)
		defer statsd.Close()
		h := newLogTraceWriter(cfg, statsd)
		h.w = &buf
		type jsonSpan struct {
			TraceID    string             `json:"trace_id"`
			SpanID     string             `json:"span_id"`
			ParentID   string             `json:"parent_id"`
			Name       string             `json:"name"`
			Resource   string             `json:"resource"`
			Error      int32              `json:"error"`
			Meta       map[string]string  `json:"meta"`
			MetaStruct map[string]any     `json:"meta_struct"`
			Metrics    map[string]float64 `json:"metrics"`
			Start      int64              `json:"start"`
			Duration   int64              `json:"duration"`
			Service    string             `json:"service"`
		}
		type jsonPayload struct {
			Traces [][]jsonSpan `json:"traces"`
		}
		s := &Span{
			name:     "basicName",
			service:  "basicService",
			resource: "basicResource",
			meta: map[string]string{
				"env":     "prod",
				"version": "1.26.0",
			},
			metaStruct: map[string]any{
				"_dd.stack": map[string]string{
					"0": "github.com/DataDog/dd-trace-go/v1/internal/tracer.TestLogWriter",
				},
			},
			metrics: map[string]float64{
				"widgets": 1e26,
				"zero":    0.0,
				"big":     math.MaxFloat64,
				"small":   math.SmallestNonzeroFloat64,
				"nan":     math.NaN(),
				"-inf":    math.Inf(-1),
				"+inf":    math.Inf(1),
			},
			spanID:   10,
			traceID:  11,
			parentID: 12,
			start:    123,
			duration: 456,
			error:    789,
		}
		expected := jsonSpan{
			Name:     "basicName",
			Service:  "basicService",
			Resource: "basicResource",
			Meta: map[string]string{
				"env":       "prod",
				"version":   "1.26.0",
				"_dd.stack": "{\"0\":\"github.com/DataDog/dd-trace-go/v1/internal/tracer.TestLogWriter\"}",
			},
			MetaStruct: nil,
			Metrics: map[string]float64{
				"widgets": 1e26,
				"zero":    0.0,
				"big":     math.MaxFloat64,
				"small":   math.SmallestNonzeroFloat64,
			},
			SpanID:   "a",
			TraceID:  "b",
			ParentID: "c",
			Start:    123,
			Duration: 456,
			Error:    789,
		}
		h.add([]*Span{s})
		h.flush()
		d := json.NewDecoder(&buf)
		var payload jsonPayload
		err = d.Decode(&payload)
		assert.NoError(err)
		assert.Equal(jsonPayload{[][]jsonSpan{{expected}}}, payload)
	})

	t.Run("invalid-characters", func(t *testing.T) {
		assert := assert.New(t)
		s := newSpan("name\n", "srv\t", `"res"`, 2, 1, 3)
		s.start = 12
		s.meta["query\n"] = "Select * from \n Where\nvalue"
		s.metrics["version\n"] = 3

		var w logTraceWriter
		w.encodeSpan(s)

		str := w.buf.String()
		assert.Equal(`{"trace_id":"1","span_id":"2","parent_id":"3","name":"name\n","resource":"\"res\"","error":0,"meta":{"query\n":"Select * from \n Where\nvalue"},"metrics":{"version\n":3},"start":12,"duration":0,"service":"srv\t"}`, str)
		assert.NotContains(str, "\n")
		assert.Contains(str, "\\n")
	})
}

func TestLogWriterOverflow(t *testing.T) {
	log.UseLogger(new(log.RecordLogger))
	t.Run("single-too-big", func(t *testing.T) {
		assert := assert.New(t)
		var buf bytes.Buffer
		var tg statsdtest.TestStatsdClient
		cfg, err := newConfig(withStatsdClient(&tg))
		require.NoError(t, err)
		statsd, err := newStatsdClient(cfg)
		require.NoError(t, err)
		defer statsd.Close()
		h := newLogTraceWriter(cfg, statsd)
		h.w = &buf
		s := makeSpan(10000)
		h.add([]*Span{s})
		h.flush()
		v := struct{ Traces [][]map[string]interface{} }{}
		d := json.NewDecoder(&buf)
		err = d.Decode(&v)
		assert.Equal(io.EOF, err)
		assert.Contains(tg.CallNames(), "datadog.tracer.traces_dropped")
	})

	t.Run("split", func(t *testing.T) {
		assert := assert.New(t)
		var buf bytes.Buffer
		var tg statsdtest.TestStatsdClient
		cfg, err := newConfig(withStatsdClient(&tg))
		require.NoError(t, err)
		statsd, err := newStatsdClient(cfg)
		require.NoError(t, err)
		defer statsd.Close()
		h := newLogTraceWriter(cfg, statsd)
		h.w = &buf
		s := makeSpan(10)
		var trace []*Span
		for i := 0; i < 500; i++ {
			trace = append(trace, s)
		}
		h.add(trace)
		h.flush()
		v := struct{ Traces [][]map[string]interface{} }{}
		d := json.NewDecoder(&buf)
		err = d.Decode(&v)
		assert.NoError(err)
		assert.Len(v.Traces, 1, "Expected 1 trace, but have %d", len(v.Traces))
		spann := len(v.Traces[0])
		err = d.Decode(&v)
		assert.NoError(err)
		assert.Len(v.Traces, 1, "Expected 1 trace, but have %d", len(v.Traces))
		spann += len(v.Traces[0])
		assert.Equal(500, spann)
		err = d.Decode(&v)
		assert.Equal(io.EOF, err)
	})

	t.Run("two-large", func(t *testing.T) {
		assert := assert.New(t)
		var buf bytes.Buffer
		cfg, err := newConfig()
		require.NoError(t, err)
		statsd, err := newStatsdClient(cfg)
		require.NoError(t, err)
		defer statsd.Close()
		h := newLogTraceWriter(cfg, statsd)
		h.w = &buf
		s := makeSpan(4000)
		h.add([]*Span{s})
		h.add([]*Span{s})
		h.flush()
		v := struct{ Traces [][]map[string]interface{} }{}
		d := json.NewDecoder(&buf)
		err = d.Decode(&v)
		assert.NoError(err)
		assert.Len(v.Traces, 1, "Expected 1 trace, but have %d", len(v.Traces))
		assert.Len(v.Traces[0], 1, "Expected 1 span, but have %d", len(v.Traces[0]))
		err = d.Decode(&v)
		assert.NoError(err)
		assert.Len(v.Traces, 1, "Expected 1 trace, but have %d", len(v.Traces))
		assert.Len(v.Traces[0], 1, "Expected 1 span, but have %d", len(v.Traces[0]))
		err = d.Decode(&v)
		assert.Equal(io.EOF, err)
	})
}

type failingTransport struct {
	dummyTransport
	failCount    int
	sendAttempts int
	tracesSent   bool
	traces       spanLists
	assert       *assert.Assertions
}

func (t *failingTransport) send(p *payload) (io.ReadCloser, error) {
	t.sendAttempts++

	traces, err := decode(p)
	if err != nil {
		return nil, err
	}
	if t.sendAttempts == 1 {
		t.traces = traces
	} else {
		t.assert.Equal(t.traces, traces)
	}

	if t.failCount > 0 {
		t.failCount--
		return nil, errors.New("oops, I failed")
	}

	t.tracesSent = true
	return io.NopCloser(strings.NewReader("OK")), nil
}

func TestTraceWriterFlushRetries(t *testing.T) {
	testcases := []struct {
		configRetries int
		failCount     int
		tracesSent    bool
		expAttempts   int
	}{
		{configRetries: 0, failCount: 0, tracesSent: true, expAttempts: 1},
		{configRetries: 0, failCount: 1, tracesSent: false, expAttempts: 1},

		{configRetries: 1, failCount: 0, tracesSent: true, expAttempts: 1},
		{configRetries: 1, failCount: 1, tracesSent: true, expAttempts: 2},
		{configRetries: 1, failCount: 2, tracesSent: false, expAttempts: 2},

		{configRetries: 2, failCount: 0, tracesSent: true, expAttempts: 1},
		{configRetries: 2, failCount: 1, tracesSent: true, expAttempts: 2},
		{configRetries: 2, failCount: 2, tracesSent: true, expAttempts: 3},
		{configRetries: 2, failCount: 3, tracesSent: false, expAttempts: 3},
	}

	sentCounts := map[string]int64{
		"datadog.tracer.decode_error": 1,
		"datadog.tracer.flush_bytes":  184,
		"datadog.tracer.flush_traces": 1,
	}
	droppedCounts := map[string]int64{
		"datadog.tracer.traces_dropped": 1,
	}

	ss := []*Span{makeSpan(0)}
	for _, test := range testcases {
		name := fmt.Sprintf("%d-%d-%t-%d", test.configRetries, test.failCount, test.tracesSent, test.expAttempts)
		t.Run(name, func(t *testing.T) {
			assert := assert.New(t)
			p := &failingTransport{
				failCount: test.failCount,
				assert:    assert,
			}
			c, err := newConfig(func(c *config) {
				c.transport = p
				c.sendRetries = test.configRetries
			})
			assert.Nil(err)
			var statsd statsdtest.TestStatsdClient

			h := newAgentTraceWriter(c, nil, &statsd)
			h.add(ss)

			h.flush()
			h.wg.Wait()

			assert.Equal(test.expAttempts, p.sendAttempts)
			assert.Equal(test.tracesSent, p.tracesSent)

			assert.Equal(1, len(statsd.TimingCalls()))
			if test.tracesSent {
				assert.Equal(sentCounts, statsd.Counts())
			} else {
				assert.Equal(droppedCounts, statsd.Counts())
			}
		})
	}
}

func BenchmarkJsonEncodeSpan(b *testing.B) {
	s := makeSpan(10)
	s.metrics["nan"] = math.NaN()
	s.metrics["+inf"] = math.Inf(1)
	s.metrics["-inf"] = math.Inf(-1)
	h := &logTraceWriter{}
	b.ResetTimer()
	for i := 0; i < b.N; i++ {
		h.resetBuffer()
		h.encodeSpan(s)
	}
}

func BenchmarkJsonEncodeFloat(b *testing.B) {
	for i := 0; i < b.N; i++ {
		var ba = make([]byte, 25)
		bs := ba[:0]
		encodeFloat(bs, float64(1e-9))
	}
}<|MERGE_RESOLUTION|>--- conflicted
+++ resolved
@@ -28,13 +28,8 @@
 }
 
 // makeSpan returns a span, adding n entries to meta and metrics each.
-<<<<<<< HEAD
 func makeSpan(n int) *Span {
-	s := newSpan("encodeName", "encodeService", "encodeResource", random.Uint64(), random.Uint64(), random.Uint64())
-=======
-func makeSpan(n int) *span {
 	s := newSpan("encodeName", "encodeService", "encodeResource", randUint64(), randUint64(), randUint64())
->>>>>>> bad75f7f
 	for i := 0; i < n; i++ {
 		istr := fmt.Sprintf("%0.10d", i)
 		s.meta[istr] = istr
