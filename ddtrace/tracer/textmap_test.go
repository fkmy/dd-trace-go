--- conflicted
+++ resolved
@@ -1817,17 +1817,13 @@
 					if tc.priority != 0 {
 						sctx.setSamplingPriority(int(tc.priority), samplernames.Unknown)
 					}
-<<<<<<< HEAD
-					assert.Equal(s.meta["_dd.parent_id"], tc.lastParent)
-=======
 
 					if tc.lastParent == "" {
-						assert.Empty(s.(*span).Meta["_dd.parent_id"])
+						assert.Empty(s.meta["_dd.parent_id"])
 					} else {
-						assert.Equal(s.(*span).Meta["_dd.parent_id"], tc.lastParent)
+						assert.Equal(s.meta["_dd.parent_id"], tc.lastParent)
 					}
 
->>>>>>> bad75f7f
 					assert.Equal(true, sctx.updated)
 
 					headers := TextMapCarrier(map[string]string{})
@@ -1918,9 +1914,10 @@
 
 func TestTraceContextPrecedence(t *testing.T) {
 	t.Setenv(headerPropagationStyleExtract, "datadog,b3,tracecontext")
-	tracer := newTracer()
+	tracer, err := newTracer()
+	assert.NoError(t, err)
 	defer tracer.Stop()
-	ctx, err := tracer.Extract(TextMapCarrier{
+	sctx, err := tracer.Extract(TextMapCarrier{
 		traceparentHeader:     "00-00000000000000000000000000000001-0000000000000001-01",
 		DefaultTraceIDHeader:  "1",
 		DefaultParentIDHeader: "22",
@@ -1929,7 +1926,6 @@
 	})
 	assert.NoError(t, err)
 
-	sctx, _ := ctx.(*spanContext)
 	assert := assert.New(t)
 	assert.Equal(traceIDFrom64Bits(1), sctx.traceID)
 	assert.Equal(uint64(0x1), sctx.spanID)
@@ -2046,19 +2042,19 @@
 		})
 		t.Run("", func(t *testing.T) {
 			t.Setenv(otelHeaderPropagationStyle, "NoNe")
-			tracer := newTracer()
+			tracer, err := newTracer()
+			assert.NoError(t, err)
 			defer tracer.Stop()
-			root := tracer.StartSpan("web.request").(*span)
+			root := tracer.StartSpan("web.request")
 			root.SetTag(ext.SamplingPriority, -1)
 			root.SetBaggageItem("item", "x")
-			ctx, ok := root.Context().(*spanContext)
+			ctx := root.Context()
 			ctx.traceID = traceIDFrom64Bits(1)
 			ctx.spanID = 1
 			headers := TextMapCarrier(map[string]string{})
-			err := tracer.Inject(ctx, headers)
+			err = tracer.Inject(ctx, headers)
 
 			assert := assert.New(t)
-			assert.True(ok)
 			assert.Nil(err)
 			assert.Len(headers, 0)
 
@@ -2126,7 +2122,8 @@
 		t.Setenv(otelHeaderPropagationStyle, test.env)
 		t.Run(fmt.Sprintf("inject with %v=%v", otelHeaderPropagationStyle, test.env), func(t *testing.T) {
 			assert := assert.New(t)
-			c := newConfig()
+			c, err := newConfig()
+			assert.NoError(err)
 			cp, ok := c.propagator.(*chainedPropagator)
 			assert.True(ok)
 			assert.Equal(test.result, cp.injectorNames)
@@ -2426,7 +2423,7 @@
 }
 
 func BenchmarkComposeTracestate(b *testing.B) {
-	ctx := new(spanContext)
+	ctx := new(SpanContext)
 	ctx.trace = newTrace()
 	ctx.origin = "synthetics"
 	ctx.trace.setPropagatingTag("_dd.p.keyOne", "json")
