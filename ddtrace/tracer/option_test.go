--- conflicted
+++ resolved
@@ -463,32 +463,6 @@
 	})
 }
 
-<<<<<<< HEAD
-=======
-func TestDefaultHTTPClient(t *testing.T) {
-	t.Run("no-socket", func(t *testing.T) {
-		// We care that whether clients are different, but doing a deep
-		// comparison is overkill and can trigger the race detector, so
-		// just compare the pointers.
-		assert.Same(t, defaultHTTPClient(), defaultClient)
-	})
-
-	t.Run("socket", func(t *testing.T) {
-		f, err := ioutil.TempFile("", "apm.socket")
-		if err != nil {
-			t.Fatal(err)
-		}
-		if err := f.Close(); err != nil {
-			t.Fatal(err)
-		}
-		defer os.RemoveAll(f.Name())
-		defer func(old string) { defaultSocketAPM = old }(defaultSocketAPM)
-		defaultSocketAPM = f.Name()
-		assert.NotSame(t, defaultHTTPClient(), defaultClient)
-	})
-}
-
->>>>>>> 6a342a1e
 func TestDefaultDogstatsdAddr(t *testing.T) {
 	t.Run("no-socket", func(t *testing.T) {
 		assert.Equal(t, defaultDogstatsdAddr(), "localhost:8125")
