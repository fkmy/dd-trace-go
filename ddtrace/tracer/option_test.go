// Unless explicitly stated otherwise all files in this repository are licensed
// under the Apache License Version 2.0.
// This product includes software developed at Datadog (https://www.datadoghq.com/).
// Copyright 2016 Datadog, Inc.

package tracer

import (
	"context"
	"encoding/json"
	"fmt"
	"io"
	"io/fs"
	"io/ioutil"
	"math"
	"net"
	"net/http"
	"net/http/httptest"
	"net/url"
	"os"
	"os/exec"
	"path/filepath"
	"runtime"
	"runtime/debug"
	"strings"
	"testing"
	"time"

	"github.com/DataDog/dd-trace-go/v2/ddtrace/ext"
	"github.com/DataDog/dd-trace-go/v2/internal/globalconfig"
	"github.com/DataDog/dd-trace-go/v2/internal/log"
	"github.com/DataDog/dd-trace-go/v2/internal/namingschema"
	"github.com/DataDog/dd-trace-go/v2/internal/traceprof"

	"github.com/stretchr/testify/assert"
	"github.com/stretchr/testify/require"
)

func withTransport(t transport) StartOption {
	return func(c *config) {
		c.transport = t
	}
}

func withTickChan(ch <-chan time.Time) StartOption {
	return func(c *config) {
		c.tickChan = ch
	}
}

// testStatsd asserts that the given statsd.Client can successfully send metrics
// to a UDP listener located at addr.
func testStatsd(t *testing.T, cfg *config, addr string) {
	client, err := newStatsdClient(cfg)
	require.NoError(t, err)
	defer client.Close()
	require.Equal(t, addr, cfg.dogstatsdAddr)
	_, err = net.ResolveUDPAddr("udp", addr)
	require.NoError(t, err)

	client.Count("name", 1, []string{"tag"}, 1)
	require.NoError(t, client.Close())
}

func TestStatsdUDPConnect(t *testing.T) {
	t.Setenv("DD_DOGSTATSD_PORT", "8111")
	cfg, err := newConfig()
	require.NoError(t, err)
	testStatsd(t, cfg, net.JoinHostPort(defaultHostname, "8111"))
	addr := net.JoinHostPort(defaultHostname, "8111")

	client, err := newStatsdClient(cfg)
	require.NoError(t, err)
	defer client.Close()
	require.Equal(t, addr, cfg.dogstatsdAddr)
	udpaddr, err := net.ResolveUDPAddr("udp", addr)
	require.NoError(t, err)
	conn, err := net.ListenUDP("udp", udpaddr)
	require.NoError(t, err)
	defer conn.Close()

	client.Count("name", 1, []string{"tag"}, 1)
	require.NoError(t, client.Close())

	done := make(chan struct{})
	buf := make([]byte, 4096)
	n := 0
	go func() {
		n, _ = io.ReadAtLeast(conn, buf, 1)
		close(done)
	}()

	select {
	case <-done:
		// OK
	case <-time.After(1 * time.Second):
		require.Fail(t, "No data was flushed.")
	}
	assert.Contains(t, string(buf[:n]), "name:1|c|#lang:go")
}

func TestAutoDetectStatsd(t *testing.T) {
	t.Run("default", func(t *testing.T) {
		cfg, err := newConfig()
		require.NoError(t, err)

		testStatsd(t, cfg, net.JoinHostPort(defaultHostname, "8125"))
	})

	t.Run("socket", func(t *testing.T) {
		if strings.HasPrefix(runtime.GOOS, "windows") {
			t.Skip("Unix only")
		}
		if testing.Short() {
			return
		}
		dir, err := ioutil.TempDir("", "socket")
		if err != nil {
			t.Fatal(err)
		}
		addr := filepath.Join(dir, "dsd.socket")

		defer func(old string) { defaultSocketDSD = old }(defaultSocketDSD)
		defaultSocketDSD = addr

		uaddr, err := net.ResolveUnixAddr("unixgram", addr)
		if err != nil {
			t.Fatal(err)
		}
		conn, err := net.ListenUnixgram("unixgram", uaddr)
		if err != nil {
			t.Fatal(err)
		}
		defer conn.Close()
		conn.SetDeadline(time.Now().Add(5 * time.Second))

		cfg, err := newConfig()
		assert.NoError(t, err)
		statsd, err := newStatsdClient(cfg)
		require.NoError(t, err)
		defer statsd.Close()
		require.Equal(t, cfg.dogstatsdAddr, "unix://"+addr)
		statsd.Count("name", 1, []string{"tag"}, 1)

		buf := make([]byte, 17)
		n, err := conn.Read(buf)
		if err != nil {
			t.Fatal(err)
		}
		require.Contains(t, string(buf[:n]), "name:1|c|#lang:go")
	})

	t.Run("env", func(t *testing.T) {
		t.Setenv("DD_DOGSTATSD_PORT", "8111")
		cfg, err := newConfig()
		assert.NoError(t, err)
		testStatsd(t, cfg, net.JoinHostPort(defaultHostname, "8111"))
	})

	t.Run("agent", func(t *testing.T) {
		t.Run("default", func(t *testing.T) {
			srv := httptest.NewServer(http.HandlerFunc(func(w http.ResponseWriter, _ *http.Request) {
				w.Write([]byte(`{"statsd_port":0}`))
			}))
			defer srv.Close()
			cfg, err := newConfig(WithAgentAddr(strings.TrimPrefix(srv.URL, "http://")))
			assert.NoError(t, err)
			testStatsd(t, cfg, net.JoinHostPort(defaultHostname, "8125"))
		})

		t.Run("port", func(t *testing.T) {
			srv := httptest.NewServer(http.HandlerFunc(func(w http.ResponseWriter, _ *http.Request) {
				w.Write([]byte(`{"statsd_port":8999}`))
			}))
			defer srv.Close()
			cfg, err := newConfig(WithAgentAddr(strings.TrimPrefix(srv.URL, "http://")))
			assert.NoError(t, err)
			testStatsd(t, cfg, net.JoinHostPort(defaultHostname, "8999"))
		})
	})
}

func TestLoadAgentFeatures(t *testing.T) {
	t.Run("zero", func(t *testing.T) {
		t.Run("disabled", func(t *testing.T) {
			cfg, err := newConfig(WithLambdaMode(true))
			assert.NoError(t, err)
			assert.Zero(t, cfg.agent)
		})

		t.Run("unreachable", func(t *testing.T) {
			if testing.Short() {
				return
			}
			srv := httptest.NewServer(http.HandlerFunc(func(w http.ResponseWriter, _ *http.Request) {
				w.WriteHeader(http.StatusInternalServerError)
			}))
			defer srv.Close()
			cfg, err := newConfig(WithAgentAddr("127.9.9.9:8181"))
			assert.NoError(t, err)
			assert.Zero(t, cfg.agent)
		})

		t.Run("StatusNotFound", func(t *testing.T) {
			srv := httptest.NewServer(http.HandlerFunc(func(w http.ResponseWriter, _ *http.Request) {
				w.WriteHeader(http.StatusNotFound)
			}))
			defer srv.Close()
			cfg, err := newConfig(WithAgentAddr(strings.TrimPrefix(srv.URL, "http://")))
			require.NoError(t, err)
			assert.Zero(t, cfg.agent)
		})

		t.Run("error", func(t *testing.T) {
			srv := httptest.NewServer(http.HandlerFunc(func(w http.ResponseWriter, _ *http.Request) {
				w.Write([]byte("Not JSON"))
			}))
			defer srv.Close()
			cfg, err := newConfig(WithAgentAddr(strings.TrimPrefix(srv.URL, "http://")))
			require.NoError(t, err)
			assert.Zero(t, cfg.agent)
		})
	})

	t.Run("OK", func(t *testing.T) {
		srv := httptest.NewServer(http.HandlerFunc(func(w http.ResponseWriter, _ *http.Request) {
			w.Write([]byte(`{"endpoints":["/v0.6/stats"],"feature_flags":["a","b"],"client_drop_p0s":true,"statsd_port":8999}`))
		}))
		defer srv.Close()
		cfg, err := newConfig(WithAgentAddr(strings.TrimPrefix(srv.URL, "http://")))
		assert.NoError(t, err)
		assert.True(t, cfg.agent.DropP0s)
		assert.Equal(t, cfg.agent.StatsdPort, 8999)
		assert.EqualValues(t, cfg.agent.featureFlags, map[string]struct{}{
			"a": {},
			"b": {},
		})
		assert.True(t, cfg.agent.Stats)
		assert.True(t, cfg.agent.HasFlag("a"))
		assert.True(t, cfg.agent.HasFlag("b"))
	})

	t.Run("discovery", func(t *testing.T) {
		t.Setenv("DD_TRACE_FEATURES", "discovery")
		srv := httptest.NewServer(http.HandlerFunc(func(w http.ResponseWriter, _ *http.Request) {
			w.Write([]byte(`{"endpoints":["/v0.6/stats"],"client_drop_p0s":true,"statsd_port":8999}`))
		}))
		defer srv.Close()
		cfg, err := newConfig(WithAgentAddr(strings.TrimPrefix(srv.URL, "http://")))
		assert.NoError(t, err)
		assert.True(t, cfg.agent.DropP0s)
		assert.True(t, cfg.agent.Stats)
		assert.Equal(t, 8999, cfg.agent.StatsdPort)
	})
}

// clearIntegreationsForTests clears the state of all integrations
func clearIntegrationsForTests() {
	for name, state := range contribIntegrations {
		state.imported = false
		contribIntegrations[name] = state
	}
}

func TestAgentIntegration(t *testing.T) {
	t.Run("err", func(t *testing.T) {
		assert.False(t, MarkIntegrationImported("this-integration-does-not-exist"))
	})

	// this test is run before configuring integrations and after: ensures we clean up global state
	defaultUninstrumentedTest := func(t *testing.T) {
		cfg, err := newConfig()
		assert.Nil(t, err)
		defer clearIntegrationsForTests()

		cfg.loadContribIntegrations(nil)
		assert.Equal(t, len(cfg.integrations), 55)
		for integrationName, v := range cfg.integrations {
			assert.False(t, v.Instrumented, "integrationName=%s", integrationName)
		}
	}
	t.Run("default_before", defaultUninstrumentedTest)

	t.Run("OK import", func(t *testing.T) {
		cfg, err := newConfig()
		assert.Nil(t, err)
		defer clearIntegrationsForTests()

		ok := MarkIntegrationImported("github.com/go-chi/chi")
		assert.True(t, ok)
		cfg.loadContribIntegrations([]*debug.Module{})
		assert.True(t, cfg.integrations["chi"].Instrumented)
	})

	t.Run("available", func(t *testing.T) {
		cfg, err := newConfig()
		assert.Nil(t, err)
		defer clearIntegrationsForTests()

		d := debug.Module{
			Path:    "github.com/go-redis/redis",
			Version: "v1.538",
		}

		deps := []*debug.Module{&d}
		cfg.loadContribIntegrations(deps)
		assert.True(t, cfg.integrations["Redis"].Available)
		assert.Equal(t, cfg.integrations["Redis"].Version, "v1.538")
	})

	t.Run("grpc", func(t *testing.T) {
		cfg, err := newConfig()
		assert.Nil(t, err)
		defer clearIntegrationsForTests()

		d := debug.Module{
			Path:    "google.golang.org/grpc",
			Version: "v1.520",
		}

		deps := []*debug.Module{&d}
		cfg.loadContribIntegrations(deps)
		assert.True(t, cfg.integrations["gRPC"].Available)
		assert.Equal(t, cfg.integrations["gRPC"].Version, "v1.520")
		assert.False(t, cfg.integrations["gRPC v12"].Available)
	})

	t.Run("grpc v12", func(t *testing.T) {
		cfg, err := newConfig()
		assert.Nil(t, err)
		defer clearIntegrationsForTests()

		d := debug.Module{
			Path:    "google.golang.org/grpc",
			Version: "v1.10",
		}

		deps := []*debug.Module{&d}
		cfg.loadContribIntegrations(deps)
		assert.True(t, cfg.integrations["gRPC v12"].Available)
		assert.Equal(t, cfg.integrations["gRPC v12"].Version, "v1.10")
		assert.False(t, cfg.integrations["gRPC"].Available)
	})

	t.Run("grpc bad", func(t *testing.T) {
		cfg, err := newConfig()
		assert.Nil(t, err)
		defer clearIntegrationsForTests()

		d := debug.Module{
			Path:    "google.golang.org/grpc",
			Version: "v10.10",
		}

		deps := []*debug.Module{&d}
		cfg.loadContribIntegrations(deps)
		assert.False(t, cfg.integrations["gRPC v12"].Available)
		assert.Equal(t, cfg.integrations["gRPC v12"].Version, "")
		assert.False(t, cfg.integrations["gRPC"].Available)
	})

	// ensure we clean up global state
	t.Run("default_after", defaultUninstrumentedTest)
}

type contribPkg struct {
	Dir        string
	Root       string
	ImportPath string
	Name       string
}

func TestIntegrationEnabled(t *testing.T) {
	root, err := filepath.Abs("../../v2/contrib")
	if err != nil {
		t.Fatal(err)
	}
	if _, err = os.Stat(root); err != nil {
		t.Fatal(err)
	}
	err = filepath.WalkDir(root, func(path string, d fs.DirEntry, err error) error {
		if filepath.Base(path) != "go.mod" {
			return nil
		}
		rErr := testIntegrationEnabled(t, filepath.Dir(path))
		if rErr != nil {
			return fmt.Errorf("path: %s, err: %w", path, rErr)
		}
		return nil
	})
	if err != nil {
		t.Fatal(err)
	}
}

func testIntegrationEnabled(t *testing.T, contribPath string) error {
	t.Helper()
	t.Log(contribPath)
	pwd, err := os.Getwd()
	if err != nil {
		return err
	}
	defer func() {
		_ = os.Chdir(pwd)
	}()
	if err = os.Chdir(contribPath); err != nil {
		return err
	}
	body, err := exec.Command("go", "list", "-json", "./...").Output()
	if err != nil {
		return err
	}
	var packages []contribPkg
	stream := json.NewDecoder(strings.NewReader(string(body)))
	for stream.More() {
		var out contribPkg
		err := stream.Decode(&out)
		if err != nil {
			return err
		}
		packages = append(packages, out)
	}
	for _, pkg := range packages {
		if strings.Contains(pkg.ImportPath, "/test") || strings.Contains(pkg.ImportPath, "/internal") {
			continue
		}
		body, err := exec.Command("grep", "-rl", "MarkIntegrationImported", pkg.Root).Output()
		if err != nil {
			return err
		}
		assert.NotZero(t, len(body), "expected %s to call MarkIntegrationImported", pkg.Name)
	}
	return nil
}

func TestTracerOptionsDefaults(t *testing.T) {
	t.Run("defaults", func(t *testing.T) {
		assert := assert.New(t)
		c, err := newConfig()
		assert.NoError(err)
		assert.Equal(float64(1), c.sampler.(RateSampler).Rate())
		assert.Regexp(`tracer\.test(\.exe)?`, c.serviceName)
		assert.Equal(&url.URL{Scheme: "http", Host: "localhost:8126"}, c.agentURL)
		assert.Equal("localhost:8125", c.dogstatsdAddr)
		assert.Nil(nil, c.httpClient)
		assert.Equal(defaultClient, c.httpClient)
	})

	t.Run("http-client", func(t *testing.T) {
		c, err := newConfig()
		assert.NoError(t, err)
		assert.Equal(t, defaultClient, c.httpClient)
		client := &http.Client{}
		WithHTTPClient(client)(c)
		assert.Equal(t, client, c.httpClient)
	})

	t.Run("analytics", func(t *testing.T) {
		t.Run("option", func(t *testing.T) {
			defer globalconfig.SetAnalyticsRate(math.NaN())
			assert := assert.New(t)
			assert.True(math.IsNaN(globalconfig.AnalyticsRate()))
			tracer, err := newTracer(WithAnalyticsRate(0.5))
			defer tracer.Stop()
			assert.NoError(err)
			assert.Equal(0.5, globalconfig.AnalyticsRate())
			tracer, err = newTracer(WithAnalytics(false))
			defer tracer.Stop()
			assert.True(math.IsNaN(globalconfig.AnalyticsRate()))
			tracer, err = newTracer(WithAnalytics(true))
			defer tracer.Stop()
			assert.NoError(err)
			assert.Equal(1., globalconfig.AnalyticsRate())
		})

		t.Run("env/on", func(t *testing.T) {
			t.Setenv("DD_TRACE_ANALYTICS_ENABLED", "true")
			defer globalconfig.SetAnalyticsRate(math.NaN())
			newConfig()
			assert.Equal(t, 1.0, globalconfig.AnalyticsRate())
		})

		t.Run("env/off", func(t *testing.T) {
			t.Setenv("DD_TRACE_ANALYTICS_ENABLED", "kj12")
			defer globalconfig.SetAnalyticsRate(math.NaN())
			newConfig()
			assert.True(t, math.IsNaN(globalconfig.AnalyticsRate()))
		})
	})

	t.Run("dogstatsd", func(t *testing.T) {
		t.Run("default", func(t *testing.T) {
			tracer, err := newTracer()
			defer tracer.Stop()
			assert.NoError(t, err)
			c := tracer.config
			assert.Equal(t, c.dogstatsdAddr, "localhost:8125")
		})

		t.Run("env-host", func(t *testing.T) {
			t.Setenv("DD_AGENT_HOST", "localhost")
			tracer, err := newTracer()
			defer tracer.Stop()
			assert.NoError(t, err)
			c := tracer.config
			assert.Equal(t, c.dogstatsdAddr, "localhost:8125")
		})

		t.Run("env-port", func(t *testing.T) {
			t.Setenv("DD_DOGSTATSD_PORT", "123")
			tracer, err := newTracer()
			defer tracer.Stop()
			assert.NoError(t, err)
			c := tracer.config
			assert.Equal(t, c.dogstatsdAddr, "localhost:123")
		})

		t.Run("env-both", func(t *testing.T) {
			t.Setenv("DD_AGENT_HOST", "localhost")
			t.Setenv("DD_DOGSTATSD_PORT", "123")
			tracer, err := newTracer()
			defer tracer.Stop()
			assert.NoError(t, err)
			c := tracer.config
			assert.Equal(t, c.dogstatsdAddr, "localhost:123")
		})

		t.Run("env-env", func(t *testing.T) {
			t.Setenv("DD_ENV", "testEnv")
			tracer, err := newTracer()
			defer tracer.Stop()
			assert.NoError(t, err)
			c := tracer.config
			assert.Equal(t, "testEnv", c.env)
		})

		t.Run("option", func(t *testing.T) {
			tracer, err := newTracer(WithDogstatsdAddress("10.1.0.12:4002"))
			defer tracer.Stop()
			assert.NoError(t, err)
			c := tracer.config
			assert.Equal(t, c.dogstatsdAddr, "10.1.0.12:4002")
		})
	})

	t.Run("env-agentAddr", func(t *testing.T) {
		t.Setenv("DD_AGENT_HOST", "localhost")
		tracer, err := newTracer()
		defer tracer.Stop()
		assert.NoError(t, err)
		c := tracer.config
		assert.Equal(t, &url.URL{Scheme: "http", Host: "localhost:8126"}, c.agentURL)
	})

	t.Run("env-agentURL", func(t *testing.T) {
		t.Run("env", func(t *testing.T) {
			t.Setenv("DD_TRACE_AGENT_URL", "https://custom:1234")
			tracer, err := newTracer()
			defer tracer.Stop()
			assert.NoError(t, err)
			c := tracer.config
			assert.Equal(t, &url.URL{Scheme: "https", Host: "custom:1234"}, c.agentURL)
		})

		t.Run("override-env", func(t *testing.T) {
			t.Setenv("DD_AGENT_HOST", "localhost")
			t.Setenv("DD_TRACE_AGENT_PORT", "3333")
			t.Setenv("DD_TRACE_AGENT_URL", "https://custom:1234")
			tracer, err := newTracer()
			defer tracer.Stop()
			assert.NoError(t, err)
			c := tracer.config
			assert.Equal(t, &url.URL{Scheme: "https", Host: "custom:1234"}, c.agentURL)
		})

		t.Run("code-override", func(t *testing.T) {
			t.Setenv("DD_TRACE_AGENT_URL", "https://custom:1234")
			tracer, err := newTracer(WithAgentAddr("testhost:3333"))
			defer tracer.Stop()
			assert.NoError(t, err)
			c := tracer.config
			assert.Equal(t, &url.URL{Scheme: "http", Host: "testhost:3333"}, c.agentURL)
		})

		t.Run("code-override-full-URL", func(t *testing.T) {
			t.Setenv("DD_TRACE_AGENT_URL", "https://custom:1234")
			tracer, err := newTracer(WithAgentURL("http://testhost:3333"))
			assert.Nil(t, err)
			defer tracer.Stop()
			c := tracer.config
			assert.Equal(t, &url.URL{Scheme: "http", Host: "testhost:3333"}, c.agentURL)
		})

		t.Run("code-override-full-URL-error", func(t *testing.T) {
			tp := new(log.RecordLogger)
			// Have to use UseLogger directly before tracer logger is set
			defer log.UseLogger(tp)()
			t.Setenv("DD_TRACE_AGENT_URL", "https://localhost:1234")
			tracer, err := newTracer(WithAgentURL("go://testhost:3333"))
			assert.Nil(t, err)
			defer tracer.Stop()
			c := tracer.config
			assert.Equal(t, &url.URL{Scheme: "https", Host: "localhost:1234"}, c.agentURL)
			cond := func() bool {
				return strings.Contains(strings.Join(tp.Logs(), ""), "Unsupported protocol")
			}
			assert.Eventually(t, cond, 1*time.Second, 75*time.Millisecond)
		})
	})

	t.Run("override", func(t *testing.T) {
		t.Setenv("DD_ENV", "dev")
		assert := assert.New(t)
		env := "production"
		tracer, err := newTracer(WithEnv(env))
		defer tracer.Stop()
		assert.NoError(err)
		c := tracer.config
		assert.Equal(env, c.env)
	})

	t.Run("trace_enabled", func(t *testing.T) {
		t.Run("default", func(t *testing.T) {
			tracer, err := newTracer()
			defer tracer.Stop()
			assert.NoError(t, err)
			c := tracer.config
			assert.True(t, c.enabled.current)
		})

		t.Run("override", func(t *testing.T) {
			t.Setenv("DD_TRACE_ENABLED", "false")
			tracer, err := newTracer()
			defer tracer.Stop()
			assert.NoError(t, err)
			c := tracer.config
			assert.False(t, c.enabled.current)
		})
	})

	t.Run("other", func(t *testing.T) {
		assert := assert.New(t)
		tracer, err := newTracer(
			WithSamplerRate(0.5),
			WithAgentAddr("ddagent.consul.local:58126"),
			WithGlobalTag("k", "v"),
			WithDebugMode(true),
			WithEnv("testEnv"),
		)
		defer tracer.Stop()
		assert.NoError(err)
		c := tracer.config
		assert.Equal(float64(0.5), c.sampler.(RateSampler).Rate())
		assert.Equal(&url.URL{Scheme: "http", Host: "ddagent.consul.local:58126"}, c.agentURL)
		assert.NotNil(c.globalTags.get())
		assert.Equal("v", c.globalTags.get()["k"])
		assert.Equal("testEnv", c.env)
		assert.True(c.debug)
	})

	t.Run("env-tags", func(t *testing.T) {
		t.Setenv("DD_TAGS", "env:test, aKey:aVal,bKey:bVal, cKey:")

		assert := assert.New(t)
		c, err := newConfig()
		assert.NoError(err)
		globalTags := c.globalTags.get()
		assert.Equal("test", globalTags["env"])
		assert.Equal("aVal", globalTags["aKey"])
		assert.Equal("bVal", globalTags["bKey"])
		assert.Equal("", globalTags["cKey"])

		dVal, ok := globalTags["dKey"]
		assert.False(ok)
		assert.Equal(nil, dVal)
	})

	t.Run("profiler-endpoints", func(t *testing.T) {
		t.Run("default", func(t *testing.T) {
			c, err := newConfig()
			assert.NoError(t, err)
			assert.True(t, c.profilerEndpoints)
		})

		t.Run("override", func(t *testing.T) {
			t.Setenv(traceprof.EndpointEnvVar, "false")
			c, err := newConfig()
			assert.NoError(t, err)
			assert.False(t, c.profilerEndpoints)
		})
	})

	t.Run("profiler-hotspots", func(t *testing.T) {
		t.Run("default", func(t *testing.T) {
			c, err := newConfig()
			assert.NoError(t, err)
			assert.True(t, c.profilerHotspots)
		})

		t.Run("override", func(t *testing.T) {
			t.Setenv(traceprof.CodeHotspotsEnvVar, "false")
			c, err := newConfig()
			assert.NoError(t, err)
			assert.False(t, c.profilerHotspots)
		})
	})

	t.Run("env-mapping", func(t *testing.T) {
		t.Setenv("DD_SERVICE_MAPPING", "tracer.test:test2, svc:Newsvc,http.router:myRouter, noval:")

		assert := assert.New(t)
		c, err := newConfig()

		assert.NoError(err)
		assert.Equal("test2", c.serviceMappings["tracer.test"])
		assert.Equal("Newsvc", c.serviceMappings["svc"])
		assert.Equal("myRouter", c.serviceMappings["http.router"])
		assert.Equal("", c.serviceMappings["noval"])
	})

	t.Run("datadog-tags", func(t *testing.T) {
		t.Run("can-set-value", func(t *testing.T) {
			t.Setenv("DD_TRACE_X_DATADOG_TAGS_MAX_LENGTH", "200")
			assert := assert.New(t)
<<<<<<< HEAD
			c, err := newConfig()
			assert.NoError(err)
			p := c.propagator.(*chainedPropagator).injectors[1].(*propagator)
=======
			c := newConfig()
			p := c.propagator.(*chainedPropagator).injectors[0].(*propagator)
>>>>>>> c86c2193
			assert.Equal(200, p.cfg.MaxTagsHeaderLen)
		})

		t.Run("default", func(t *testing.T) {
			assert := assert.New(t)
<<<<<<< HEAD
			c, err := newConfig()
			assert.NoError(err)
			p := c.propagator.(*chainedPropagator).injectors[1].(*propagator)
=======
			c := newConfig()
			p := c.propagator.(*chainedPropagator).injectors[0].(*propagator)
>>>>>>> c86c2193
			assert.Equal(128, p.cfg.MaxTagsHeaderLen)
		})

		t.Run("clamped-to-zero", func(t *testing.T) {
			t.Setenv("DD_TRACE_X_DATADOG_TAGS_MAX_LENGTH", "-520")
			assert := assert.New(t)
<<<<<<< HEAD
			c, err := newConfig()
			assert.NoError(err)
			p := c.propagator.(*chainedPropagator).injectors[1].(*propagator)
=======
			c := newConfig()
			p := c.propagator.(*chainedPropagator).injectors[0].(*propagator)
>>>>>>> c86c2193
			assert.Equal(0, p.cfg.MaxTagsHeaderLen)
		})

		t.Run("upper-clamp", func(t *testing.T) {
			t.Setenv("DD_TRACE_X_DATADOG_TAGS_MAX_LENGTH", "1000")
			assert := assert.New(t)
<<<<<<< HEAD
			c, err := newConfig()
			assert.NoError(err)
			p := c.propagator.(*chainedPropagator).injectors[1].(*propagator)
=======
			c := newConfig()
			p := c.propagator.(*chainedPropagator).injectors[0].(*propagator)
>>>>>>> c86c2193
			assert.Equal(512, p.cfg.MaxTagsHeaderLen)
		})
	})

	t.Run("attribute-schema", func(t *testing.T) {
		t.Run("defaults", func(t *testing.T) {
			c, err := newConfig()
			assert.NoError(t, err)
			assert.Equal(t, 0, c.spanAttributeSchemaVersion)
			assert.Equal(t, false, namingschema.UseGlobalServiceName())
		})

		t.Run("env-vars", func(t *testing.T) {
			t.Setenv("DD_TRACE_SPAN_ATTRIBUTE_SCHEMA", "v1")
			t.Setenv("DD_TRACE_REMOVE_INTEGRATION_SERVICE_NAMES_ENABLED", "true")

			prev := namingschema.UseGlobalServiceName()
			defer namingschema.SetUseGlobalServiceName(prev)

			c, err := newConfig()
			assert.NoError(t, err)
			assert.Equal(t, 1, c.spanAttributeSchemaVersion)
			assert.Equal(t, true, namingschema.UseGlobalServiceName())
		})

		t.Run("options", func(t *testing.T) {
			prev := namingschema.UseGlobalServiceName()
			defer namingschema.SetUseGlobalServiceName(prev)

			c, err := newConfig()
			assert.NoError(t, err)
			WithGlobalServiceName(true)(c)

			assert.Equal(t, true, namingschema.UseGlobalServiceName())
		})
	})

	t.Run("peer-service", func(t *testing.T) {
		t.Run("defaults", func(t *testing.T) {
			c, err := newConfig()
			assert.NoError(t, err)
			assert.Equal(t, c.peerServiceDefaultsEnabled, false)
			assert.Empty(t, c.peerServiceMappings)
		})

		t.Run("defaults-with-schema-v1", func(t *testing.T) {
			t.Setenv("DD_TRACE_SPAN_ATTRIBUTE_SCHEMA", "v1")
			c, err := newConfig()
			assert.NoError(t, err)
			assert.Equal(t, c.peerServiceDefaultsEnabled, true)
			assert.Empty(t, c.peerServiceMappings)
		})

		t.Run("env-vars", func(t *testing.T) {
			t.Setenv("DD_TRACE_PEER_SERVICE_DEFAULTS_ENABLED", "true")
			t.Setenv("DD_TRACE_PEER_SERVICE_MAPPING", "old:new,old2:new2")
			c, err := newConfig()
			assert.NoError(t, err)
			assert.Equal(t, c.peerServiceDefaultsEnabled, true)
			assert.Equal(t, c.peerServiceMappings, map[string]string{"old": "new", "old2": "new2"})
		})

		t.Run("options", func(t *testing.T) {
			c, err := newConfig()
			assert.NoError(t, err)
			WithPeerServiceDefaults(true)(c)
			WithPeerServiceMapping("old", "new")(c)
			WithPeerServiceMapping("old2", "new2")(c)
			assert.Equal(t, c.peerServiceDefaultsEnabled, true)
			assert.Equal(t, c.peerServiceMappings, map[string]string{"old": "new", "old2": "new2"})
		})
	})

	t.Run("debug-open-spans", func(t *testing.T) {
		t.Run("defaults", func(t *testing.T) {
			c, err := newConfig()
			assert.NoError(t, err)
			assert.Equal(t, false, c.debugAbandonedSpans)
			assert.Equal(t, time.Duration(0), c.spanTimeout)
		})

		t.Run("debug-on", func(t *testing.T) {
			t.Setenv("DD_TRACE_DEBUG_ABANDONED_SPANS", "true")
			c, err := newConfig()
			assert.NoError(t, err)
			assert.Equal(t, true, c.debugAbandonedSpans)
			assert.Equal(t, 10*time.Minute, c.spanTimeout)
		})

		t.Run("timeout-set", func(t *testing.T) {
			t.Setenv("DD_TRACE_DEBUG_ABANDONED_SPANS", "true")
			t.Setenv("DD_TRACE_ABANDONED_SPAN_TIMEOUT", fmt.Sprint(time.Minute))
			c, err := newConfig()
			assert.NoError(t, err)
			assert.Equal(t, true, c.debugAbandonedSpans)
			assert.Equal(t, time.Minute, c.spanTimeout)
		})

		t.Run("with-function", func(t *testing.T) {
			c, err := newConfig()
			assert.NoError(t, err)
			WithDebugSpansMode(time.Second)(c)
			assert.Equal(t, true, c.debugAbandonedSpans)
			assert.Equal(t, time.Second, c.spanTimeout)
		})
	})
}

func TestDefaultHTTPClient(t *testing.T) {
	t.Run("no-socket", func(t *testing.T) {
		// We care that whether clients are different, but doing a deep
		// comparison is overkill and can trigger the race detector, so
		// just compare the pointers.
		assert.Same(t, defaultHTTPClient(), defaultClient)
	})

	t.Run("socket", func(t *testing.T) {
		f, err := ioutil.TempFile("", "apm.socket")
		if err != nil {
			t.Fatal(err)
		}
		if err := f.Close(); err != nil {
			t.Fatal(err)
		}
		defer os.RemoveAll(f.Name())
		defer func(old string) { defaultSocketAPM = old }(defaultSocketAPM)
		defaultSocketAPM = f.Name()
		assert.NotSame(t, defaultHTTPClient(), defaultClient)
	})
}

func TestDefaultDogstatsdAddr(t *testing.T) {
	t.Run("no-socket", func(t *testing.T) {
		assert.Equal(t, defaultDogstatsdAddr(), "localhost:8125")
	})

	t.Run("env", func(t *testing.T) {
		t.Setenv("DD_DOGSTATSD_PORT", "8111")
		assert.Equal(t, defaultDogstatsdAddr(), "localhost:8111")
	})

	t.Run("env+socket", func(t *testing.T) {
		t.Setenv("DD_DOGSTATSD_PORT", "8111")
		assert.Equal(t, defaultDogstatsdAddr(), "localhost:8111")
		f, err := ioutil.TempFile("", "dsd.socket")
		if err != nil {
			t.Fatal(err)
		}
		if err := f.Close(); err != nil {
			t.Fatal(err)
		}
		defer os.RemoveAll(f.Name())
		defer func(old string) { defaultSocketDSD = old }(defaultSocketDSD)
		defaultSocketDSD = f.Name()
		assert.Equal(t, defaultDogstatsdAddr(), "localhost:8111")
	})

	t.Run("socket", func(t *testing.T) {
		defer func(old string) { os.Setenv("DD_AGENT_HOST", old) }(os.Getenv("DD_AGENT_HOST"))
		defer func(old string) { os.Setenv("DD_DOGSTATSD_PORT", old) }(os.Getenv("DD_DOGSTATSD_PORT"))
		os.Unsetenv("DD_AGENT_HOST")
		os.Unsetenv("DD_DOGSTATSD_PORT")
		f, err := ioutil.TempFile("", "dsd.socket")
		if err != nil {
			t.Fatal(err)
		}
		if err := f.Close(); err != nil {
			t.Fatal(err)
		}
		defer os.RemoveAll(f.Name())
		defer func(old string) { defaultSocketDSD = old }(defaultSocketDSD)
		defaultSocketDSD = f.Name()
		assert.Equal(t, defaultDogstatsdAddr(), "unix://"+f.Name())
	})
}

func TestServiceName(t *testing.T) {
	t.Run("WithService", func(t *testing.T) {
		defer globalconfig.SetServiceName("")
		assert := assert.New(t)
		c, err := newConfig(
			WithService("api-intake"),
		)
		assert.NoError(err)
		assert.Equal("api-intake", c.serviceName)
		assert.Equal("api-intake", globalconfig.ServiceName())
	})

	t.Run("env", func(t *testing.T) {
		defer globalconfig.SetServiceName("")
		t.Setenv("DD_SERVICE", "api-intake")
		assert := assert.New(t)
		c, err := newConfig()

		assert.NoError(err)
		assert.Equal("api-intake", c.serviceName)
		assert.Equal("api-intake", globalconfig.ServiceName())
	})

	t.Run("WithGlobalTag", func(t *testing.T) {
		defer globalconfig.SetServiceName("")
		assert := assert.New(t)
		c, err := newConfig(WithGlobalTag("service", "api-intake"))
		assert.NoError(err)
		assert.Equal("api-intake", c.serviceName)
		assert.Equal("api-intake", globalconfig.ServiceName())
	})

	t.Run("DD_TAGS", func(t *testing.T) {
		defer globalconfig.SetServiceName("")
		t.Setenv("DD_TAGS", "service:api-intake")
		assert := assert.New(t)
		c, err := newConfig()

		assert.NoError(err)
		assert.Equal("api-intake", c.serviceName)
		assert.Equal("api-intake", globalconfig.ServiceName())
	})

	t.Run("override-chain", func(t *testing.T) {
		assert := assert.New(t)
		globalconfig.SetServiceName("")
		c, err := newConfig()
		assert.NoError(err)
		assert.Equal(c.serviceName, filepath.Base(os.Args[0]))
		assert.Equal("", globalconfig.ServiceName())

		t.Setenv("DD_TAGS", "service:testService")
		globalconfig.SetServiceName("")
		c, err = newConfig()
		assert.NoError(err)
		assert.Equal(c.serviceName, "testService")
		assert.Equal("testService", globalconfig.ServiceName())

		globalconfig.SetServiceName("")
		c, err = newConfig(WithGlobalTag("service", "testService2"))
		assert.NoError(err)
		assert.Equal(c.serviceName, "testService2")
		assert.Equal("testService2", globalconfig.ServiceName())

		t.Setenv("DD_SERVICE", "testService3")
		globalconfig.SetServiceName("")
		c, err = newConfig(WithGlobalTag("service", "testService2"))
		assert.Equal(c.serviceName, "testService3")
		assert.Equal("testService3", globalconfig.ServiceName())

		globalconfig.SetServiceName("")
		c, err = newConfig(WithGlobalTag("service", "testService2"), WithService("testService4"))
		assert.Equal(c.serviceName, "testService4")
		assert.Equal("testService4", globalconfig.ServiceName())
	})
}

func TestStartWithLink(t *testing.T) {
	assert := assert.New(t)

	links := []SpanLink{{TraceID: 1, SpanID: 2}, {TraceID: 3, SpanID: 4}}
	tracer, err := newTracer()
	assert.NoError(err)
	defer tracer.Stop()

	span := tracer.StartSpan("test.request", WithSpanLinks(links))
	assert.Len(span.spanLinks, 2)
	assert.Equal(span.spanLinks[0].TraceID, uint64(1))
	assert.Equal(span.spanLinks[0].SpanID, uint64(2))
	assert.Equal(span.spanLinks[1].TraceID, uint64(3))
	assert.Equal(span.spanLinks[1].SpanID, uint64(4))
}

func TestTagSeparators(t *testing.T) {
	assert := assert.New(t)

	for _, tag := range []struct {
		in  string
		out map[string]string
	}{{
		in: "env:test aKey:aVal bKey:bVal cKey:",
		out: map[string]string{
			"env":  "test",
			"aKey": "aVal",
			"bKey": "bVal",
			"cKey": "",
		},
	},
		{
			in: "env:test,aKey:aVal,bKey:bVal,cKey:",
			out: map[string]string{
				"env":  "test",
				"aKey": "aVal",
				"bKey": "bVal",
				"cKey": "",
			},
		},
		{
			in: "env:test,aKey:aVal bKey:bVal cKey:",
			out: map[string]string{
				"env":  "test",
				"aKey": "aVal bKey:bVal cKey:",
			},
		},
		{
			in: "env:test     bKey :bVal dKey: dVal cKey:",
			out: map[string]string{
				"env":  "test",
				"bKey": "",
				"dKey": "",
				"dVal": "",
				"cKey": "",
			},
		},
		{
			in: "env :test, aKey : aVal bKey:bVal cKey:",
			out: map[string]string{
				"env":  "test",
				"aKey": "aVal bKey:bVal cKey:",
			},
		},
		{
			in: "env:keyWithA:Semicolon bKey:bVal cKey",
			out: map[string]string{
				"env":  "keyWithA:Semicolon",
				"bKey": "bVal",
				"cKey": "",
			},
		},
		{
			in: "env:keyWith:  , ,   Lots:Of:Semicolons ",
			out: map[string]string{
				"env":  "keyWith:",
				"Lots": "Of:Semicolons",
			},
		},
		{
			in: "a:b,c,d",
			out: map[string]string{
				"a": "b",
				"c": "",
				"d": "",
			},
		},
		{
			in: "a,1",
			out: map[string]string{
				"a": "",
				"1": "",
			},
		},
		{
			in:  "a:b:c:d",
			out: map[string]string{"a": "b:c:d"},
		},
	} {
		t.Run("", func(t *testing.T) {
			t.Setenv("DD_TAGS", tag.in)
			c, err := newConfig()
			assert.NoError(err)
			globalTags := c.globalTags.get()
			for key, expected := range tag.out {
				got, ok := globalTags[key]
				assert.True(ok, "tag not found")
				assert.Equal(expected, got)
			}
		})
	}
}

func TestVersionConfig(t *testing.T) {
	t.Run("WithServiceVersion", func(t *testing.T) {
		assert := assert.New(t)
		c, err := newConfig(
			WithServiceVersion("1.2.3"),
		)
		assert.NoError(err)
		assert.Equal("1.2.3", c.version)
	})

	t.Run("env", func(t *testing.T) {
		t.Setenv("DD_VERSION", "1.2.3")
		assert := assert.New(t)
		c, err := newConfig()

		assert.NoError(err)
		assert.Equal("1.2.3", c.version)
	})

	t.Run("WithGlobalTag", func(t *testing.T) {
		assert := assert.New(t)
		c, err := newConfig(WithGlobalTag("version", "1.2.3"))
		assert.NoError(err)
		assert.Equal("1.2.3", c.version)
	})

	t.Run("DD_TAGS", func(t *testing.T) {
		t.Setenv("DD_TAGS", "version:1.2.3")
		assert := assert.New(t)
		c, err := newConfig()

		assert.NoError(err)
		assert.Equal("1.2.3", c.version)
	})

	t.Run("override-chain", func(t *testing.T) {
		assert := assert.New(t)
		c, err := newConfig()
		assert.NoError(err)
		assert.Equal(c.version, "")

		t.Setenv("DD_TAGS", "version:1.1.1")
		c, err = newConfig()
		assert.NoError(err)
		assert.Equal("1.1.1", c.version)

		c, err = newConfig(WithGlobalTag("version", "1.1.2"))
		assert.NoError(err)
		assert.Equal("1.1.2", c.version)

		t.Setenv("DD_VERSION", "1.1.3")
		c, err = newConfig(WithGlobalTag("version", "1.1.2"))
		assert.NoError(err)
		assert.Equal("1.1.3", c.version)

		c, err = newConfig(WithGlobalTag("version", "1.1.2"), WithServiceVersion("1.1.4"))
		assert.NoError(err)
		assert.Equal("1.1.4", c.version)
	})
}

func TestEnvConfig(t *testing.T) {
	t.Run("WithEnv", func(t *testing.T) {
		assert := assert.New(t)
		c, err := newConfig(
			WithEnv("testing"),
		)
		assert.NoError(err)
		assert.Equal("testing", c.env)
	})

	t.Run("env", func(t *testing.T) {
		t.Setenv("DD_ENV", "testing")
		assert := assert.New(t)
		c, err := newConfig()

		assert.NoError(err)
		assert.Equal("testing", c.env)
	})

	t.Run("WithGlobalTag", func(t *testing.T) {
		assert := assert.New(t)
		c, err := newConfig(WithGlobalTag("env", "testing"))
		assert.NoError(err)
		assert.Equal("testing", c.env)
	})

	t.Run("DD_TAGS", func(t *testing.T) {
		t.Setenv("DD_TAGS", "env:testing")
		assert := assert.New(t)
		c, err := newConfig()

		assert.NoError(err)
		assert.Equal("testing", c.env)
	})

	t.Run("override-chain", func(t *testing.T) {
		assert := assert.New(t)
		c, err := newConfig()
		assert.NoError(err)
		assert.Equal(c.env, "")

		t.Setenv("DD_TAGS", "env:testing1")
		c, err = newConfig()
		assert.NoError(err)
		assert.Equal("testing1", c.env)

		c, err = newConfig(WithGlobalTag("env", "testing2"))
		assert.NoError(err)
		assert.Equal("testing2", c.env)

		t.Setenv("DD_ENV", "testing3")
		c, err = newConfig(WithGlobalTag("env", "testing2"))
		assert.NoError(err)
		assert.Equal("testing3", c.env)

		c, err = newConfig(WithGlobalTag("env", "testing2"), WithEnv("testing4"))
		assert.NoError(err)
		assert.Equal("testing4", c.env)
	})
}

func TestStatsTags(t *testing.T) {
	assert := assert.New(t)
	c, err := newConfig(WithService("serviceName"), WithEnv("envName"))
	assert.NoError(err)
	defer globalconfig.SetServiceName("")
	c.hostname = "hostName"
	tags := statsTags(c)

	assert.Contains(tags, "service:serviceName")
	assert.Contains(tags, "env:envName")
	assert.Contains(tags, "host:hostName")
}

func TestGlobalTag(t *testing.T) {
	var c config
	WithGlobalTag("k", "v")(&c)
	assert.Contains(t, statsTags(&c), "k:v")
}

func TestWithHostname(t *testing.T) {
	t.Run("WithHostname", func(t *testing.T) {
		assert := assert.New(t)
		c, err := newConfig(WithHostname("hostname"))
		assert.NoError(err)
		assert.Equal("hostname", c.hostname)
	})

	t.Run("env", func(t *testing.T) {
		assert := assert.New(t)
		t.Setenv("DD_TRACE_SOURCE_HOSTNAME", "hostname-env")
		c, err := newConfig()
		assert.NoError(err)
		assert.Equal("hostname-env", c.hostname)
	})

	t.Run("env-override", func(t *testing.T) {
		assert := assert.New(t)

		t.Setenv("DD_TRACE_SOURCE_HOSTNAME", "hostname-env")
		c, err := newConfig(WithHostname("hostname-middleware"))
		assert.NoError(err)
		assert.Equal("hostname-middleware", c.hostname)
	})
}

func TestWithTraceEnabled(t *testing.T) {
	t.Run("WithTraceEnabled", func(t *testing.T) {
		assert := assert.New(t)
<<<<<<< HEAD
		c, err := newConfig(WithTraceEnabled(false))
		assert.NoError(err)
		assert.False(c.enabled)
=======
		c := newConfig(WithTraceEnabled(false))
		assert.False(c.enabled.current)
>>>>>>> c86c2193
	})

	t.Run("env", func(t *testing.T) {
		assert := assert.New(t)
		t.Setenv("DD_TRACE_ENABLED", "false")
<<<<<<< HEAD
		c, err := newConfig()
		assert.NoError(err)
		assert.False(c.enabled)
=======
		c := newConfig()
		assert.False(c.enabled.current)
>>>>>>> c86c2193
	})

	t.Run("env-override", func(t *testing.T) {
		assert := assert.New(t)
		t.Setenv("DD_TRACE_ENABLED", "false")
<<<<<<< HEAD
		c, err := newConfig(WithTraceEnabled(true))
		assert.NoError(err)
		assert.True(c.enabled)
=======
		c := newConfig(WithTraceEnabled(true))
		assert.True(c.enabled.current)
>>>>>>> c86c2193
	})
}

func TestWithLogStartup(t *testing.T) {
	c, err := newConfig()
	assert.NoError(t, err)
	assert.True(t, c.logStartup)
	WithLogStartup(false)(c)
	assert.False(t, c.logStartup)
	WithLogStartup(true)(c)
	assert.True(t, c.logStartup)
}

func TestWithHeaderTags(t *testing.T) {
	t.Run("default-off", func(t *testing.T) {
		defer globalconfig.ClearHeaderTags()
		assert := assert.New(t)
		newConfig()
		assert.Equal(0, globalconfig.HeaderTagsLen())
	})

	t.Run("single-header", func(t *testing.T) {
		defer globalconfig.ClearHeaderTags()
		assert := assert.New(t)
		header := "Header"
		newConfig(WithHeaderTags([]string{header}))
		assert.Equal("http.request.headers.header", globalconfig.HeaderTag(header))
	})

	t.Run("header-and-tag", func(t *testing.T) {
		defer globalconfig.ClearHeaderTags()
		assert := assert.New(t)
		header := "Header"
		tag := "tag"
		newConfig(WithHeaderTags([]string{header + ":" + tag}))
		assert.Equal("tag", globalconfig.HeaderTag(header))
	})

	t.Run("multi-header", func(t *testing.T) {
		defer globalconfig.ClearHeaderTags()
		assert := assert.New(t)
		newConfig(WithHeaderTags([]string{"1header:1tag", "2header", "3header:3tag"}))
		assert.Equal("1tag", globalconfig.HeaderTag("1header"))
		assert.Equal("http.request.headers.2header", globalconfig.HeaderTag("2header"))
		assert.Equal("3tag", globalconfig.HeaderTag("3header"))
	})

	t.Run("normalization", func(t *testing.T) {
		defer globalconfig.ClearHeaderTags()
		assert := assert.New(t)
		newConfig(WithHeaderTags([]string{"  h!e@a-d.e*r  ", "  2header:t!a@g.  "}))
		assert.Equal(ext.HTTPRequestHeaders+".h_e_a-d_e_r", globalconfig.HeaderTag("h!e@a-d.e*r"))
		assert.Equal("t!a@g.", globalconfig.HeaderTag("2header"))
	})

	t.Run("envvar-only", func(t *testing.T) {
		defer globalconfig.ClearHeaderTags()
		t.Setenv("DD_TRACE_HEADER_TAGS", "  1header:1tag,2.h.e.a.d.e.r  ")

		assert := assert.New(t)
		newConfig()

		assert.Equal("1tag", globalconfig.HeaderTag("1header"))
		assert.Equal(ext.HTTPRequestHeaders+".2_h_e_a_d_e_r", globalconfig.HeaderTag("2.h.e.a.d.e.r"))
	})

	t.Run("env-override", func(t *testing.T) {
		defer globalconfig.ClearHeaderTags()
		assert := assert.New(t)
		t.Setenv("DD_TRACE_HEADER_TAGS", "unexpected")
		newConfig(WithHeaderTags([]string{"expected"}))
		assert.Equal(ext.HTTPRequestHeaders+".expected", globalconfig.HeaderTag("Expected"))
		assert.Equal(1, globalconfig.HeaderTagsLen())
	})

	// ensures we cleaned up global state correctly
	assert.Equal(t, 0, globalconfig.HeaderTagsLen())
}

func TestHostnameDisabled(t *testing.T) {
	t.Run("DisabledWithUDS", func(t *testing.T) {
		t.Setenv("DD_TRACE_AGENT_URL", "unix://somefakesocket")
		c, err := newConfig()
		assert.NoError(t, err)
		assert.False(t, c.enableHostnameDetection)
	})
	t.Run("Default", func(t *testing.T) {
		c, err := newConfig()
		assert.NoError(t, err)
		assert.True(t, c.enableHostnameDetection)
	})
	t.Run("DisableViaEnv", func(t *testing.T) {
		t.Setenv("DD_CLIENT_HOSTNAME_ENABLED", "false")
		c, err := newConfig()
		assert.NoError(t, err)
		assert.False(t, c.enableHostnameDetection)
	})
}

func TestPartialFlushing(t *testing.T) {
	t.Run("None", func(t *testing.T) {
		c, err := newConfig()
		assert.NoError(t, err)
		assert.False(t, c.partialFlushEnabled)
		assert.Equal(t, partialFlushMinSpansDefault, c.partialFlushMinSpans)
	})
	t.Run("Disabled-DefaultMinSpans", func(t *testing.T) {
		t.Setenv("DD_TRACE_PARTIAL_FLUSH_ENABLED", "false")
		c, err := newConfig()
		assert.NoError(t, err)
		assert.False(t, c.partialFlushEnabled)
		assert.Equal(t, partialFlushMinSpansDefault, c.partialFlushMinSpans)
	})
	t.Run("Default-SetMinSpans", func(t *testing.T) {
		t.Setenv("DD_TRACE_PARTIAL_FLUSH_MIN_SPANS", "10")
		c, err := newConfig()
		assert.NoError(t, err)
		assert.False(t, c.partialFlushEnabled)
		assert.Equal(t, 10, c.partialFlushMinSpans)
	})
	t.Run("Enabled-DefaultMinSpans", func(t *testing.T) {
		t.Setenv("DD_TRACE_PARTIAL_FLUSH_ENABLED", "true")
		c, err := newConfig()
		assert.NoError(t, err)
		assert.True(t, c.partialFlushEnabled)
		assert.Equal(t, partialFlushMinSpansDefault, c.partialFlushMinSpans)
	})
	t.Run("Enabled-SetMinSpans", func(t *testing.T) {
		t.Setenv("DD_TRACE_PARTIAL_FLUSH_ENABLED", "true")
		t.Setenv("DD_TRACE_PARTIAL_FLUSH_MIN_SPANS", "10")
		c, err := newConfig()
		assert.NoError(t, err)
		assert.True(t, c.partialFlushEnabled)
		assert.Equal(t, 10, c.partialFlushMinSpans)
	})
	t.Run("Enabled-SetMinSpansNegative", func(t *testing.T) {
		t.Setenv("DD_TRACE_PARTIAL_FLUSH_ENABLED", "true")
		t.Setenv("DD_TRACE_PARTIAL_FLUSH_MIN_SPANS", "-1")
		c, err := newConfig()
		assert.NoError(t, err)
		assert.True(t, c.partialFlushEnabled)
		assert.Equal(t, partialFlushMinSpansDefault, c.partialFlushMinSpans)
	})
	t.Run("WithPartialFlushOption", func(t *testing.T) {
		c, err := newConfig()
		assert.NoError(t, err)
		WithPartialFlushing(20)(c)
		assert.True(t, c.partialFlushEnabled)
		assert.Equal(t, 20, c.partialFlushMinSpans)
	})
}

func TestWithStatsComputation(t *testing.T) {
	t.Run("default", func(t *testing.T) {
		assert := assert.New(t)
		c, err := newConfig()
		assert.NoError(err)
		assert.False(c.statsComputationEnabled)
	})
	t.Run("enabled-via-option", func(t *testing.T) {
		assert := assert.New(t)
		c, err := newConfig(WithStatsComputation(true))
		assert.NoError(err)
		assert.True(c.statsComputationEnabled)
	})
	t.Run("disabled-via-option", func(t *testing.T) {
		assert := assert.New(t)
		c, err := newConfig(WithStatsComputation(false))
		assert.NoError(err)
		assert.False(c.statsComputationEnabled)
	})
	t.Run("enabled-via-env", func(t *testing.T) {
		assert := assert.New(t)
		t.Setenv("DD_TRACE_STATS_COMPUTATION_ENABLED", "true")
		c, err := newConfig()
		assert.NoError(err)
		assert.True(c.statsComputationEnabled)
	})
	t.Run("env-override", func(t *testing.T) {
		assert := assert.New(t)
		t.Setenv("DD_TRACE_STATS_COMPUTATION_ENABLED", "false")
		c, err := newConfig(WithStatsComputation(true))
		assert.NoError(err)
		assert.True(c.statsComputationEnabled)
	})
}

func TestWithStartSpanConfig(t *testing.T) {
	var (
		assert  = assert.New(t)
		service = "service"
		parent  = newSpan("", service, "", 0, 1, 2)
		spanID  = uint64(123)
		tm, _   = time.Parse(time.RFC3339, "2019-01-01T00:00:00Z")
	)
	cfg := NewStartSpanConfig(
		ChildOf(parent.Context()),
		Measured(),
		ResourceName("resource"),
		ServiceName(service),
		SpanType(ext.SpanTypeWeb),
		StartTime(tm),
		Tag("key", "value"),
		WithSpanID(spanID),
		withContext(context.Background()),
	)
	// It's difficult to test the context was used to initialize the span
	// in a meaningful way, so we just check it was set in the SpanConfig.
	assert.Equal(cfg.Context, cfg.Context)

	tracer, err := newTracer()
	defer tracer.Stop()
	assert.NoError(err)

	s := tracer.StartSpan("test", WithStartSpanConfig(cfg))
	defer s.Finish()
	assert.Equal(float64(1), s.metrics[keyMeasured])
	assert.Equal("value", s.meta["key"])
	assert.Equal(parent.Context().SpanID(), s.parentID)
	assert.Equal(parent.Context().TraceID(), s.Context().TraceID())
	assert.Equal("resource", s.resource)
	assert.Equal(service, s.service)
	assert.Equal(spanID, s.spanID)
	assert.Equal(ext.SpanTypeWeb, s.spanType)
	assert.Equal(tm.UnixNano(), s.start)
}

func TestWithStartSpanConfigNonEmptyTags(t *testing.T) {
	var (
		assert = assert.New(t)
	)
	cfg := NewStartSpanConfig(
		Tag("key", "value"),
		Tag("k2", "shouldnt_override"),
	)

	tracer, err := newTracer()
	defer tracer.Stop()
	assert.NoError(err)

	s := tracer.StartSpan(
		"test",
		Tag("k2", "v2"),
		WithStartSpanConfig(cfg),
	)
	defer s.Finish()
	assert.Equal("v2", s.meta["k2"])
	assert.Equal("value", s.meta["key"])
}

func optsTestConsumer(opts ...StartSpanOption) {
	var cfg StartSpanConfig
	for _, o := range opts {
		o(&cfg)
	}
}

func BenchmarkConfig(b *testing.B) {
	b.Run("scenario=none", func(b *testing.B) {
		b.ReportAllocs()
		for i := 0; i < b.N; i++ {
			optsTestConsumer(
				ServiceName("SomeService"),
				ResourceName("SomeResource"),
				Tag(ext.HTTPRoute, "/some/route/?"),
			)
		}
	})
	b.Run("scenario=WithStartSpanConfig", func(b *testing.B) {
		b.ReportAllocs()
		cfg := NewStartSpanConfig(
			ServiceName("SomeService"),
			ResourceName("SomeResource"),
		)
		b.ResetTimer()
		for i := 0; i < b.N; i++ {
			optsTestConsumer(
				WithStartSpanConfig(cfg),
				Tag(ext.HTTPRoute, "/some/route/?"),
			)
		}
	})
}

func BenchmarkStartSpanConfig(b *testing.B) {
	b.Run("scenario=none", func(b *testing.B) {
		tracer, err := newTracer()
		defer tracer.Stop()
		assert.NoError(b, err)
		b.ReportAllocs()
		b.ResetTimer()
		for i := 0; i < b.N; i++ {
			tracer.StartSpan("test",
				ServiceName("SomeService"),
				ResourceName("SomeResource"),
				Tag(ext.HTTPRoute, "/some/route/?"),
			)

		}
	})
	b.Run("scenario=WithStartSpanConfig", func(b *testing.B) {
		tracer, err := newTracer()
		defer tracer.Stop()
		assert.NoError(b, err)
		b.ReportAllocs()
		cfg := NewStartSpanConfig(
			ServiceName("SomeService"),
			ResourceName("SomeResource"),
		)
		b.ResetTimer()
		for i := 0; i < b.N; i++ {
			tracer.StartSpan("test",
				WithStartSpanConfig(cfg),
				Tag(ext.HTTPRoute, "/some/route/?"),
			)
		}
	})
}<|MERGE_RESOLUTION|>--- conflicted
+++ resolved
@@ -722,55 +722,35 @@
 		t.Run("can-set-value", func(t *testing.T) {
 			t.Setenv("DD_TRACE_X_DATADOG_TAGS_MAX_LENGTH", "200")
 			assert := assert.New(t)
-<<<<<<< HEAD
 			c, err := newConfig()
 			assert.NoError(err)
-			p := c.propagator.(*chainedPropagator).injectors[1].(*propagator)
-=======
-			c := newConfig()
 			p := c.propagator.(*chainedPropagator).injectors[0].(*propagator)
->>>>>>> c86c2193
 			assert.Equal(200, p.cfg.MaxTagsHeaderLen)
 		})
 
 		t.Run("default", func(t *testing.T) {
 			assert := assert.New(t)
-<<<<<<< HEAD
 			c, err := newConfig()
 			assert.NoError(err)
-			p := c.propagator.(*chainedPropagator).injectors[1].(*propagator)
-=======
-			c := newConfig()
 			p := c.propagator.(*chainedPropagator).injectors[0].(*propagator)
->>>>>>> c86c2193
 			assert.Equal(128, p.cfg.MaxTagsHeaderLen)
 		})
 
 		t.Run("clamped-to-zero", func(t *testing.T) {
 			t.Setenv("DD_TRACE_X_DATADOG_TAGS_MAX_LENGTH", "-520")
 			assert := assert.New(t)
-<<<<<<< HEAD
 			c, err := newConfig()
 			assert.NoError(err)
-			p := c.propagator.(*chainedPropagator).injectors[1].(*propagator)
-=======
-			c := newConfig()
 			p := c.propagator.(*chainedPropagator).injectors[0].(*propagator)
->>>>>>> c86c2193
 			assert.Equal(0, p.cfg.MaxTagsHeaderLen)
 		})
 
 		t.Run("upper-clamp", func(t *testing.T) {
 			t.Setenv("DD_TRACE_X_DATADOG_TAGS_MAX_LENGTH", "1000")
 			assert := assert.New(t)
-<<<<<<< HEAD
 			c, err := newConfig()
 			assert.NoError(err)
-			p := c.propagator.(*chainedPropagator).injectors[1].(*propagator)
-=======
-			c := newConfig()
 			p := c.propagator.(*chainedPropagator).injectors[0].(*propagator)
->>>>>>> c86c2193
 			assert.Equal(512, p.cfg.MaxTagsHeaderLen)
 		})
 	})
@@ -1307,40 +1287,25 @@
 func TestWithTraceEnabled(t *testing.T) {
 	t.Run("WithTraceEnabled", func(t *testing.T) {
 		assert := assert.New(t)
-<<<<<<< HEAD
 		c, err := newConfig(WithTraceEnabled(false))
 		assert.NoError(err)
-		assert.False(c.enabled)
-=======
-		c := newConfig(WithTraceEnabled(false))
 		assert.False(c.enabled.current)
->>>>>>> c86c2193
 	})
 
 	t.Run("env", func(t *testing.T) {
 		assert := assert.New(t)
 		t.Setenv("DD_TRACE_ENABLED", "false")
-<<<<<<< HEAD
-		c, err := newConfig()
-		assert.NoError(err)
-		assert.False(c.enabled)
-=======
-		c := newConfig()
+		c, err := newConfig()
+		assert.NoError(err)
 		assert.False(c.enabled.current)
->>>>>>> c86c2193
 	})
 
 	t.Run("env-override", func(t *testing.T) {
 		assert := assert.New(t)
 		t.Setenv("DD_TRACE_ENABLED", "false")
-<<<<<<< HEAD
 		c, err := newConfig(WithTraceEnabled(true))
 		assert.NoError(err)
-		assert.True(c.enabled)
-=======
-		c := newConfig(WithTraceEnabled(true))
 		assert.True(c.enabled.current)
->>>>>>> c86c2193
 	})
 }
 
