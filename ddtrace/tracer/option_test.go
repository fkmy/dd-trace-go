// Unless explicitly stated otherwise all files in this repository are licensed
// under the Apache License Version 2.0.
// This product includes software developed at Datadog (https://www.datadoghq.com/).
// Copyright 2016 Datadog, Inc.

package tracer

import (
	"context"
	"encoding/json"
	"fmt"
	"io"
	"io/ioutil"
	"math"
	"net"
	"net/http"
	"net/http/httptest"
	"net/url"
	"os"
	"os/exec"
	"path/filepath"
	"runtime"
	"runtime/debug"
	"strings"
	"testing"
	"time"

	"github.com/DataDog/dd-trace-go/v2/ddtrace"
	"github.com/DataDog/dd-trace-go/v2/ddtrace/ext"
	"github.com/DataDog/dd-trace-go/v2/internal/globalconfig"
	"github.com/DataDog/dd-trace-go/v2/internal/log"
	"github.com/DataDog/dd-trace-go/v2/internal/namingschema"
	"github.com/DataDog/dd-trace-go/v2/internal/traceprof"

	"github.com/stretchr/testify/assert"
	"github.com/stretchr/testify/require"
)

func withTransport(t transport) StartOption {
	return func(c *config) {
		c.transport = t
	}
}

func withTickChan(ch <-chan time.Time) StartOption {
	return func(c *config) {
		c.tickChan = ch
	}
}

// testStatsd asserts that the given statsd.Client can successfully send metrics
// to a UDP listener located at addr.
func testStatsd(t *testing.T, cfg *config, addr string) {
	client, err := newStatsdClient(cfg)
	require.NoError(t, err)
	defer client.Close()
	require.Equal(t, addr, cfg.dogstatsdAddr)
	_, err = net.ResolveUDPAddr("udp", addr)
	require.NoError(t, err)

	client.Count("name", 1, []string{"tag"}, 1)
	require.NoError(t, client.Close())
}

func TestStatsdUDPConnect(t *testing.T) {
	defer func(old string) { os.Setenv("DD_DOGSTATSD_PORT", old) }(os.Getenv("DD_DOGSTATSD_PORT"))
	os.Setenv("DD_DOGSTATSD_PORT", "8111")
	cfg, err := newConfig()
	require.NoError(t, err)
	testStatsd(t, cfg, net.JoinHostPort(defaultHostname, "8111"))
	addr := net.JoinHostPort(defaultHostname, "8111")

	client, err := newStatsdClient(cfg)
	require.NoError(t, err)
	defer client.Close()
	require.Equal(t, addr, cfg.dogstatsdAddr)
	udpaddr, err := net.ResolveUDPAddr("udp", addr)
	require.NoError(t, err)
	conn, err := net.ListenUDP("udp", udpaddr)
	require.NoError(t, err)
	defer conn.Close()

	client.Count("name", 1, []string{"tag"}, 1)
	require.NoError(t, client.Close())

	done := make(chan struct{})
	buf := make([]byte, 4096)
	n := 0
	go func() {
		n, _ = io.ReadAtLeast(conn, buf, 1)
		close(done)
	}()

	select {
	case <-done:
		// OK
	case <-time.After(1 * time.Second):
		require.Fail(t, "No data was flushed.")
	}
	assert.Contains(t, string(buf[:n]), "name:1|c|#lang:go")
}

func TestAutoDetectStatsd(t *testing.T) {
	t.Run("default", func(t *testing.T) {
		cfg, err := newConfig()
		require.NoError(t, err)

		testStatsd(t, cfg, net.JoinHostPort(defaultHostname, "8125"))
	})

	t.Run("socket", func(t *testing.T) {
		if strings.HasPrefix(runtime.GOOS, "windows") {
			t.Skip("Unix only")
		}
		if testing.Short() {
			return
		}
		dir, err := ioutil.TempDir("", "socket")
		if err != nil {
			t.Fatal(err)
		}
		addr := filepath.Join(dir, "dsd.socket")

		defer func(old string) { defaultSocketDSD = old }(defaultSocketDSD)
		defaultSocketDSD = addr

		uaddr, err := net.ResolveUnixAddr("unixgram", addr)
		if err != nil {
			t.Fatal(err)
		}
		conn, err := net.ListenUnixgram("unixgram", uaddr)
		if err != nil {
			t.Fatal(err)
		}
		defer conn.Close()
		conn.SetDeadline(time.Now().Add(5 * time.Second))

		cfg, err := newConfig()
		assert.NoError(t, err)
		statsd, err := newStatsdClient(cfg)
		require.NoError(t, err)
		defer statsd.Close()
		require.Equal(t, cfg.dogstatsdAddr, "unix://"+addr)
		statsd.Count("name", 1, []string{"tag"}, 1)

		buf := make([]byte, 17)
		n, err := conn.Read(buf)
		if err != nil {
			t.Fatal(err)
		}
		require.Contains(t, string(buf[:n]), "name:1|c|#lang:go")
	})

	t.Run("env", func(t *testing.T) {
		defer func(old string) { os.Setenv("DD_DOGSTATSD_PORT", old) }(os.Getenv("DD_DOGSTATSD_PORT"))
		os.Setenv("DD_DOGSTATSD_PORT", "8111")
		cfg, err := newConfig()
		assert.NoError(t, err)
		testStatsd(t, cfg, net.JoinHostPort(defaultHostname, "8111"))
	})

	t.Run("agent", func(t *testing.T) {
		t.Run("default", func(t *testing.T) {
			srv := httptest.NewServer(http.HandlerFunc(func(w http.ResponseWriter, _ *http.Request) {
				w.Write([]byte(`{"statsd_port":0}`))
			}))
			defer srv.Close()
			cfg, err := newConfig(WithAgentAddr(strings.TrimPrefix(srv.URL, "http://")))
			assert.NoError(t, err)
			testStatsd(t, cfg, net.JoinHostPort(defaultHostname, "8125"))
		})

		t.Run("port", func(t *testing.T) {
			srv := httptest.NewServer(http.HandlerFunc(func(w http.ResponseWriter, _ *http.Request) {
				w.Write([]byte(`{"statsd_port":8999}`))
			}))
			defer srv.Close()
			cfg, err := newConfig(WithAgentAddr(strings.TrimPrefix(srv.URL, "http://")))
			assert.NoError(t, err)
			testStatsd(t, cfg, net.JoinHostPort(defaultHostname, "8999"))
		})
	})
}

func TestLoadAgentFeatures(t *testing.T) {
	t.Run("zero", func(t *testing.T) {
		t.Run("disabled", func(t *testing.T) {
			cfg, err := newConfig(WithLambdaMode(true))
			assert.NoError(t, err)
			assert.Zero(t, cfg.agent)
		})

		t.Run("unreachable", func(t *testing.T) {
			if testing.Short() {
				return
			}
			srv := httptest.NewServer(http.HandlerFunc(func(w http.ResponseWriter, _ *http.Request) {
				w.WriteHeader(http.StatusInternalServerError)
			}))
			defer srv.Close()
			cfg, err := newConfig(WithAgentAddr("127.9.9.9:8181"))
			assert.NoError(t, err)
			assert.Zero(t, cfg.agent)
		})

		t.Run("StatusNotFound", func(t *testing.T) {
			srv := httptest.NewServer(http.HandlerFunc(func(w http.ResponseWriter, _ *http.Request) {
				w.WriteHeader(http.StatusNotFound)
			}))
			defer srv.Close()
			cfg, err := newConfig(WithAgentAddr(strings.TrimPrefix(srv.URL, "http://")))
			require.NoError(t, err)
			assert.Zero(t, cfg.agent)
		})

		t.Run("error", func(t *testing.T) {
			srv := httptest.NewServer(http.HandlerFunc(func(w http.ResponseWriter, _ *http.Request) {
				w.Write([]byte("Not JSON"))
			}))
			defer srv.Close()
			cfg, err := newConfig(WithAgentAddr(strings.TrimPrefix(srv.URL, "http://")))
			require.NoError(t, err)
			assert.Zero(t, cfg.agent)
		})
	})

	t.Run("OK", func(t *testing.T) {
		srv := httptest.NewServer(http.HandlerFunc(func(w http.ResponseWriter, _ *http.Request) {
			w.Write([]byte(`{"endpoints":["/v0.6/stats"],"feature_flags":["a","b"],"client_drop_p0s":true,"statsd_port":8999}`))
		}))
		defer srv.Close()
		cfg, err := newConfig(WithAgentAddr(strings.TrimPrefix(srv.URL, "http://")))
		assert.NoError(t, err)
		assert.True(t, cfg.agent.DropP0s)
		assert.Equal(t, cfg.agent.StatsdPort, 8999)
		assert.EqualValues(t, cfg.agent.featureFlags, map[string]struct{}{
			"a": {},
			"b": {},
		})
		assert.True(t, cfg.agent.Stats)
		assert.True(t, cfg.agent.HasFlag("a"))
		assert.True(t, cfg.agent.HasFlag("b"))
	})

	t.Run("discovery", func(t *testing.T) {
		defer func(old string) { os.Setenv("DD_TRACE_FEATURES", old) }(os.Getenv("DD_TRACE_FEATURES"))
		os.Setenv("DD_TRACE_FEATURES", "discovery")
		srv := httptest.NewServer(http.HandlerFunc(func(w http.ResponseWriter, _ *http.Request) {
			w.Write([]byte(`{"endpoints":["/v0.6/stats"],"client_drop_p0s":true,"statsd_port":8999}`))
		}))
		defer srv.Close()
		cfg, err := newConfig(WithAgentAddr(strings.TrimPrefix(srv.URL, "http://")))
		assert.NoError(t, err)
		assert.True(t, cfg.agent.DropP0s)
		assert.True(t, cfg.agent.Stats)
		assert.Equal(t, 8999, cfg.agent.StatsdPort)
	})
}

// clearIntegreationsForTests clears the state of all integrations
func clearIntegrationsForTests() {
	for name, state := range contribIntegrations {
		state.imported = false
		contribIntegrations[name] = state
	}
}

func TestAgentIntegration(t *testing.T) {
	t.Run("err", func(t *testing.T) {
		assert.False(t, MarkIntegrationImported("this-integration-does-not-exist"))
	})

	// this test is run before configuring integrations and after: ensures we clean up global state
	defaultUninstrumentedTest := func(t *testing.T) {
		cfg, err := newConfig()
		assert.Nil(t, err)
		defer clearIntegrationsForTests()

		cfg.loadContribIntegrations(nil)
		assert.Equal(t, len(cfg.integrations), 54)
		for integrationName, v := range cfg.integrations {
			assert.False(t, v.Instrumented, "integrationName=%s", integrationName)
		}
	}
	t.Run("default_before", defaultUninstrumentedTest)

	t.Run("OK import", func(t *testing.T) {
		cfg, err := newConfig()
		assert.Nil(t, err)
		defer clearIntegrationsForTests()

		ok := MarkIntegrationImported("github.com/go-chi/chi")
		assert.True(t, ok)
		cfg.loadContribIntegrations([]*debug.Module{})
		assert.True(t, cfg.integrations["chi"].Instrumented)
	})

	t.Run("available", func(t *testing.T) {
		cfg, err := newConfig()
		assert.Nil(t, err)
		defer clearIntegrationsForTests()

		d := debug.Module{
			Path:    "github.com/go-redis/redis",
			Version: "v1.538",
		}

		deps := []*debug.Module{&d}
		cfg.loadContribIntegrations(deps)
		assert.True(t, cfg.integrations["Redis"].Available)
		assert.Equal(t, cfg.integrations["Redis"].Version, "v1.538")
	})

	t.Run("grpc", func(t *testing.T) {
		cfg, err := newConfig()
		assert.Nil(t, err)
		defer clearIntegrationsForTests()

		d := debug.Module{
			Path:    "google.golang.org/grpc",
			Version: "v1.520",
		}

		deps := []*debug.Module{&d}
		cfg.loadContribIntegrations(deps)
		assert.True(t, cfg.integrations["gRPC"].Available)
		assert.Equal(t, cfg.integrations["gRPC"].Version, "v1.520")
		assert.False(t, cfg.integrations["gRPC v12"].Available)
	})

	t.Run("grpc v12", func(t *testing.T) {
		cfg, err := newConfig()
		assert.Nil(t, err)
		defer clearIntegrationsForTests()

		d := debug.Module{
			Path:    "google.golang.org/grpc",
			Version: "v1.10",
		}

		deps := []*debug.Module{&d}
		cfg.loadContribIntegrations(deps)
		assert.True(t, cfg.integrations["gRPC v12"].Available)
		assert.Equal(t, cfg.integrations["gRPC v12"].Version, "v1.10")
		assert.False(t, cfg.integrations["gRPC"].Available)
	})

	t.Run("grpc bad", func(t *testing.T) {
		cfg, err := newConfig()
		assert.Nil(t, err)
		defer clearIntegrationsForTests()

		d := debug.Module{
			Path:    "google.golang.org/grpc",
			Version: "v10.10",
		}

		deps := []*debug.Module{&d}
		cfg.loadContribIntegrations(deps)
		assert.False(t, cfg.integrations["gRPC v12"].Available)
		assert.Equal(t, cfg.integrations["gRPC v12"].Version, "")
		assert.False(t, cfg.integrations["gRPC"].Available)
	})

	// ensure we clean up global state
	t.Run("default_after", defaultUninstrumentedTest)
}

type contribPkg struct {
	Dir        string
	Root       string
	ImportPath string
	Name       string
}

func TestIntegrationEnabled(t *testing.T) {
	body, err := exec.Command("go", "list", "-json", "../../contrib/...").Output()
	if err != nil {
		t.Fatalf(err.Error())
	}
	var packages []contribPkg
	stream := json.NewDecoder(strings.NewReader(string(body)))
	for stream.More() {
		var out contribPkg
		err := stream.Decode(&out)
		if err != nil {
			t.Fatalf(err.Error())
		}
		packages = append(packages, out)
	}
	for _, pkg := range packages {
		if strings.Contains(pkg.ImportPath, "/test") || strings.Contains(pkg.ImportPath, "/internal") {
			continue
		}
		p := strings.Replace(pkg.Dir, pkg.Root, "../..", 1)
		body, err := exec.Command("grep", "-rl", "MarkIntegrationImported", p).Output()
		if err != nil {
			t.Fatalf(err.Error())
		}
		assert.NotEqual(t, len(body), 0, "expected %s to call MarkIntegrationImported", pkg.Name)
	}
}

func TestTracerOptionsDefaults(t *testing.T) {
	t.Run("defaults", func(t *testing.T) {
		assert := assert.New(t)
		c, err := newConfig()
		assert.NoError(err)
		assert.Equal(float64(1), c.sampler.(RateSampler).Rate())
		assert.Regexp(`tracer\.test(\.exe)?`, c.serviceName)
		assert.Equal(&url.URL{Scheme: "http", Host: "localhost:8126"}, c.agentURL)
		assert.Equal("localhost:8125", c.dogstatsdAddr)
		assert.Nil(nil, c.httpClient)
		assert.Equal(defaultClient, c.httpClient)
	})

	t.Run("http-client", func(t *testing.T) {
		c, err := newConfig()
		assert.NoError(t, err)
		assert.Equal(t, defaultClient, c.httpClient)
		client := &http.Client{}
		WithHTTPClient(client)(c)
		assert.Equal(t, client, c.httpClient)
	})

	t.Run("analytics", func(t *testing.T) {
		t.Run("option", func(t *testing.T) {
			defer globalconfig.SetAnalyticsRate(math.NaN())
			assert := assert.New(t)
			assert.True(math.IsNaN(globalconfig.AnalyticsRate()))
			tracer, err := newTracer(WithAnalyticsRate(0.5))
			defer tracer.Stop()
			assert.NoError(err)
			assert.Equal(0.5, globalconfig.AnalyticsRate())
			tracer, err = newTracer(WithAnalytics(false))
			defer tracer.Stop()
			assert.True(math.IsNaN(globalconfig.AnalyticsRate()))
			tracer, err = newTracer(WithAnalytics(true))
			defer tracer.Stop()
			assert.NoError(err)
			assert.Equal(1., globalconfig.AnalyticsRate())
		})

		t.Run("env/on", func(t *testing.T) {
			os.Setenv("DD_TRACE_ANALYTICS_ENABLED", "true")
			defer os.Unsetenv("DD_TRACE_ANALYTICS_ENABLED")
			defer globalconfig.SetAnalyticsRate(math.NaN())
			newConfig()
			assert.Equal(t, 1.0, globalconfig.AnalyticsRate())
		})

		t.Run("env/off", func(t *testing.T) {
			os.Setenv("DD_TRACE_ANALYTICS_ENABLED", "kj12")
			defer os.Unsetenv("DD_TRACE_ANALYTICS_ENABLED")
			defer globalconfig.SetAnalyticsRate(math.NaN())
			newConfig()
			assert.True(t, math.IsNaN(globalconfig.AnalyticsRate()))
		})
	})

	t.Run("dogstatsd", func(t *testing.T) {
		t.Run("default", func(t *testing.T) {
			tracer, err := newTracer()
			defer tracer.Stop()
			assert.NoError(t, err)
			c := tracer.config
			assert.Equal(t, c.dogstatsdAddr, "localhost:8125")
		})

		t.Run("env-host", func(t *testing.T) {
			os.Setenv("DD_AGENT_HOST", "localhost")
			defer os.Unsetenv("DD_AGENT_HOST")
			tracer, err := newTracer()
			defer tracer.Stop()
			assert.NoError(t, err)
			c := tracer.config
			assert.Equal(t, c.dogstatsdAddr, "localhost:8125")
		})

		t.Run("env-port", func(t *testing.T) {
			os.Setenv("DD_DOGSTATSD_PORT", "123")
			defer os.Unsetenv("DD_DOGSTATSD_PORT")
			tracer, err := newTracer()
			defer tracer.Stop()
			assert.NoError(t, err)
			c := tracer.config
			assert.Equal(t, c.dogstatsdAddr, "localhost:123")
		})

		t.Run("env-both", func(t *testing.T) {
			os.Setenv("DD_AGENT_HOST", "localhost")
			os.Setenv("DD_DOGSTATSD_PORT", "123")
			defer os.Unsetenv("DD_AGENT_HOST")
			defer os.Unsetenv("DD_DOGSTATSD_PORT")
			tracer, err := newTracer()
			defer tracer.Stop()
			assert.NoError(t, err)
			c := tracer.config
			assert.Equal(t, c.dogstatsdAddr, "localhost:123")
		})

		t.Run("env-env", func(t *testing.T) {
			os.Setenv("DD_ENV", "testEnv")
			defer os.Unsetenv("DD_ENV")
			tracer, err := newTracer()
			defer tracer.Stop()
			assert.NoError(t, err)
			c := tracer.config
			assert.Equal(t, "testEnv", c.env)
		})

		t.Run("option", func(t *testing.T) {
			tracer, err := newTracer(WithDogstatsdAddress("10.1.0.12:4002"))
			defer tracer.Stop()
			assert.NoError(t, err)
			c := tracer.config
			assert.Equal(t, c.dogstatsdAddr, "10.1.0.12:4002")
		})
	})

	t.Run("env-agentAddr", func(t *testing.T) {
		os.Setenv("DD_AGENT_HOST", "localhost")
		defer os.Unsetenv("DD_AGENT_HOST")
		tracer, err := newTracer()
		defer tracer.Stop()
		assert.NoError(t, err)
		c := tracer.config
		assert.Equal(t, &url.URL{Scheme: "http", Host: "localhost:8126"}, c.agentURL)
	})

	t.Run("env-agentURL", func(t *testing.T) {
		t.Run("env", func(t *testing.T) {
			t.Setenv("DD_TRACE_AGENT_URL", "https://custom:1234")
			tracer, err := newTracer()
			defer tracer.Stop()
			assert.NoError(t, err)
			c := tracer.config
			assert.Equal(t, &url.URL{Scheme: "https", Host: "custom:1234"}, c.agentURL)
		})

		t.Run("override-env", func(t *testing.T) {
			t.Setenv("DD_AGENT_HOST", "localhost")
			t.Setenv("DD_TRACE_AGENT_PORT", "3333")
			t.Setenv("DD_TRACE_AGENT_URL", "https://custom:1234")
			tracer, err := newTracer()
			defer tracer.Stop()
			assert.NoError(t, err)
			c := tracer.config
			assert.Equal(t, &url.URL{Scheme: "https", Host: "custom:1234"}, c.agentURL)
		})

		t.Run("code-override", func(t *testing.T) {
			t.Setenv("DD_TRACE_AGENT_URL", "https://custom:1234")
			tracer, err := newTracer(WithAgentAddr("testhost:3333"))
			defer tracer.Stop()
			assert.NoError(t, err)
			c := tracer.config
			assert.Equal(t, &url.URL{Scheme: "http", Host: "testhost:3333"}, c.agentURL)
		})

		t.Run("code-override-full-URL", func(t *testing.T) {
			t.Setenv("DD_TRACE_AGENT_URL", "https://custom:1234")
			tracer, err := newTracer(WithAgentURL("http://testhost:3333"))
			assert.Nil(t, err)
			defer tracer.Stop()
			c := tracer.config
			assert.Equal(t, &url.URL{Scheme: "http", Host: "testhost:3333"}, c.agentURL)
		})

		t.Run("code-override-full-URL-error", func(t *testing.T) {
			tp := new(log.RecordLogger)
			// Have to use UseLogger directly before tracer logger is set
			defer log.UseLogger(tp)()
			t.Setenv("DD_TRACE_AGENT_URL", "https://localhost:1234")
			tracer, err := newTracer(WithAgentURL("go://testhost:3333"))
			assert.Nil(t, err)
			defer tracer.Stop()
			c := tracer.config
			assert.Equal(t, &url.URL{Scheme: "https", Host: "localhost:1234"}, c.agentURL)
			cond := func() bool {
				return strings.Contains(strings.Join(tp.Logs(), ""), "Unsupported protocol")
			}
			assert.Eventually(t, cond, 1*time.Second, 75*time.Millisecond)
		})
	})

	t.Run("override", func(t *testing.T) {
		os.Setenv("DD_ENV", "dev")
		defer os.Unsetenv("DD_ENV")
		assert := assert.New(t)
		env := "production"
		tracer, err := newTracer(WithEnv(env))
		defer tracer.Stop()
		assert.NoError(err)
		c := tracer.config
		assert.Equal(env, c.env)
	})

	t.Run("trace_enabled", func(t *testing.T) {
		t.Run("default", func(t *testing.T) {
			tracer, err := newTracer()
			defer tracer.Stop()
			assert.NoError(t, err)
			c := tracer.config
			assert.True(t, c.enabled)
		})

		t.Run("override", func(t *testing.T) {
			os.Setenv("DD_TRACE_ENABLED", "false")
			defer os.Unsetenv("DD_TRACE_ENABLED")
			tracer, err := newTracer()
			defer tracer.Stop()
			assert.NoError(t, err)
			c := tracer.config
			assert.False(t, c.enabled)
		})
	})

	t.Run("other", func(t *testing.T) {
		assert := assert.New(t)
		tracer, err := newTracer(
			WithSampler(NewRateSampler(0.5)),
			WithAgentAddr("ddagent.consul.local:58126"),
			WithGlobalTag("k", "v"),
			WithDebugMode(true),
			WithEnv("testEnv"),
		)
		defer tracer.Stop()
		assert.NoError(err)
		c := tracer.config
		assert.Equal(float64(0.5), c.sampler.(RateSampler).Rate())
		assert.Equal(&url.URL{Scheme: "http", Host: "ddagent.consul.local:58126"}, c.agentURL)
		assert.NotNil(c.globalTags.get())
		assert.Equal("v", c.globalTags.get()["k"])
		assert.Equal("testEnv", c.env)
		assert.True(c.debug)
	})

	t.Run("env-tags", func(t *testing.T) {
		os.Setenv("DD_TAGS", "env:test, aKey:aVal,bKey:bVal, cKey:")
		defer os.Unsetenv("DD_TAGS")

		assert := assert.New(t)
		c, err := newConfig()

<<<<<<< HEAD
		assert.NoError(err)
		assert.Equal("test", c.globalTags["env"])
		assert.Equal("aVal", c.globalTags["aKey"])
		assert.Equal("bVal", c.globalTags["bKey"])
		assert.Equal("", c.globalTags["cKey"])
=======
		globalTags := c.globalTags.get()
		assert.Equal("test", globalTags["env"])
		assert.Equal("aVal", globalTags["aKey"])
		assert.Equal("bVal", globalTags["bKey"])
		assert.Equal("", globalTags["cKey"])
>>>>>>> 6a7dc15f

		dVal, ok := globalTags["dKey"]
		assert.False(ok)
		assert.Equal(nil, dVal)
	})

	t.Run("profiler-endpoints", func(t *testing.T) {
		t.Run("default", func(t *testing.T) {
			c, err := newConfig()
			assert.NoError(t, err)
			assert.True(t, c.profilerEndpoints)
		})

		t.Run("override", func(t *testing.T) {
			os.Setenv(traceprof.EndpointEnvVar, "false")
			defer os.Unsetenv(traceprof.EndpointEnvVar)
			c, err := newConfig()
			assert.NoError(t, err)
			assert.False(t, c.profilerEndpoints)
		})
	})

	t.Run("profiler-hotspots", func(t *testing.T) {
		t.Run("default", func(t *testing.T) {
			c, err := newConfig()
			assert.NoError(t, err)
			assert.True(t, c.profilerHotspots)
		})

		t.Run("override", func(t *testing.T) {
			os.Setenv(traceprof.CodeHotspotsEnvVar, "false")
			defer os.Unsetenv(traceprof.CodeHotspotsEnvVar)
			c, err := newConfig()
			assert.NoError(t, err)
			assert.False(t, c.profilerHotspots)
		})
	})

	t.Run("env-mapping", func(t *testing.T) {
		os.Setenv("DD_SERVICE_MAPPING", "tracer.test:test2, svc:Newsvc,http.router:myRouter, noval:")
		defer os.Unsetenv("DD_SERVICE_MAPPING")

		assert := assert.New(t)
		c, err := newConfig()

		assert.NoError(err)
		assert.Equal("test2", c.serviceMappings["tracer.test"])
		assert.Equal("Newsvc", c.serviceMappings["svc"])
		assert.Equal("myRouter", c.serviceMappings["http.router"])
		assert.Equal("", c.serviceMappings["noval"])
	})

	t.Run("datadog-tags", func(t *testing.T) {
		t.Run("can-set-value", func(t *testing.T) {
			os.Setenv("DD_TRACE_X_DATADOG_TAGS_MAX_LENGTH", "200")
			defer os.Unsetenv("DD_TRACE_X_DATADOG_TAGS_MAX_LENGTH")
			assert := assert.New(t)
			c, err := newConfig()
			assert.NoError(err)
			p := c.propagator.(*chainedPropagator).injectors[1].(*propagator)
			assert.Equal(200, p.cfg.MaxTagsHeaderLen)
		})

		t.Run("default", func(t *testing.T) {
			assert := assert.New(t)
			c, err := newConfig()
			assert.NoError(err)
			p := c.propagator.(*chainedPropagator).injectors[1].(*propagator)
			assert.Equal(128, p.cfg.MaxTagsHeaderLen)
		})

		t.Run("clamped-to-zero", func(t *testing.T) {
			os.Setenv("DD_TRACE_X_DATADOG_TAGS_MAX_LENGTH", "-520")
			defer os.Unsetenv("DD_TRACE_X_DATADOG_TAGS_MAX_LENGTH")
			assert := assert.New(t)
			c, err := newConfig()
			assert.NoError(err)
			p := c.propagator.(*chainedPropagator).injectors[1].(*propagator)
			assert.Equal(0, p.cfg.MaxTagsHeaderLen)
		})

		t.Run("upper-clamp", func(t *testing.T) {
			os.Setenv("DD_TRACE_X_DATADOG_TAGS_MAX_LENGTH", "1000")
			defer os.Unsetenv("DD_TRACE_X_DATADOG_TAGS_MAX_LENGTH")
			assert := assert.New(t)
			c, err := newConfig()
			assert.NoError(err)
			p := c.propagator.(*chainedPropagator).injectors[1].(*propagator)
			assert.Equal(512, p.cfg.MaxTagsHeaderLen)
		})
	})

	t.Run("attribute-schema", func(t *testing.T) {
		t.Run("defaults", func(t *testing.T) {
			c, err := newConfig()
			assert.NoError(t, err)
			assert.Equal(t, 0, c.spanAttributeSchemaVersion)
			assert.Equal(t, false, namingschema.UseGlobalServiceName())
		})

		t.Run("env-vars", func(t *testing.T) {
			t.Setenv("DD_TRACE_SPAN_ATTRIBUTE_SCHEMA", "v1")
			t.Setenv("DD_TRACE_REMOVE_INTEGRATION_SERVICE_NAMES_ENABLED", "true")

			prev := namingschema.UseGlobalServiceName()
			defer namingschema.SetUseGlobalServiceName(prev)

			c, err := newConfig()
			assert.NoError(t, err)
			assert.Equal(t, 1, c.spanAttributeSchemaVersion)
			assert.Equal(t, true, namingschema.UseGlobalServiceName())
		})

		t.Run("options", func(t *testing.T) {
			prev := namingschema.UseGlobalServiceName()
			defer namingschema.SetUseGlobalServiceName(prev)

			c, err := newConfig()
			assert.NoError(t, err)
			WithGlobalServiceName(true)(c)

			assert.Equal(t, true, namingschema.UseGlobalServiceName())
		})
	})

	t.Run("peer-service", func(t *testing.T) {
		t.Run("defaults", func(t *testing.T) {
			c, err := newConfig()
			assert.NoError(t, err)
			assert.Equal(t, c.peerServiceDefaultsEnabled, false)
			assert.Empty(t, c.peerServiceMappings)
		})

		t.Run("defaults-with-schema-v1", func(t *testing.T) {
			t.Setenv("DD_TRACE_SPAN_ATTRIBUTE_SCHEMA", "v1")
			c, err := newConfig()
			assert.NoError(t, err)
			assert.Equal(t, c.peerServiceDefaultsEnabled, true)
			assert.Empty(t, c.peerServiceMappings)
		})

		t.Run("env-vars", func(t *testing.T) {
			t.Setenv("DD_TRACE_PEER_SERVICE_DEFAULTS_ENABLED", "true")
			t.Setenv("DD_TRACE_PEER_SERVICE_MAPPING", "old:new,old2:new2")
			c, err := newConfig()
			assert.NoError(t, err)
			assert.Equal(t, c.peerServiceDefaultsEnabled, true)
			assert.Equal(t, c.peerServiceMappings, map[string]string{"old": "new", "old2": "new2"})
		})

		t.Run("options", func(t *testing.T) {
			c, err := newConfig()
			assert.NoError(t, err)
			WithPeerServiceDefaults(true)(c)
			WithPeerServiceMapping("old", "new")(c)
			WithPeerServiceMapping("old2", "new2")(c)
			assert.Equal(t, c.peerServiceDefaultsEnabled, true)
			assert.Equal(t, c.peerServiceMappings, map[string]string{"old": "new", "old2": "new2"})
		})
	})

	t.Run("debug-open-spans", func(t *testing.T) {
		t.Run("defaults", func(t *testing.T) {
			c, err := newConfig()
			assert.NoError(t, err)
			assert.Equal(t, false, c.debugAbandonedSpans)
			assert.Equal(t, time.Duration(0), c.spanTimeout)
		})

		t.Run("debug-on", func(t *testing.T) {
			t.Setenv("DD_TRACE_DEBUG_ABANDONED_SPANS", "true")
			c, err := newConfig()
			assert.NoError(t, err)
			assert.Equal(t, true, c.debugAbandonedSpans)
			assert.Equal(t, 10*time.Minute, c.spanTimeout)
		})

		t.Run("timeout-set", func(t *testing.T) {
			t.Setenv("DD_TRACE_DEBUG_ABANDONED_SPANS", "true")
			t.Setenv("DD_TRACE_ABANDONED_SPAN_TIMEOUT", fmt.Sprint(time.Minute))
			c, err := newConfig()
			assert.NoError(t, err)
			assert.Equal(t, true, c.debugAbandonedSpans)
			assert.Equal(t, time.Minute, c.spanTimeout)
		})

		t.Run("with-function", func(t *testing.T) {
			c, err := newConfig()
			assert.NoError(t, err)
			WithDebugSpansMode(time.Second)(c)
			assert.Equal(t, true, c.debugAbandonedSpans)
			assert.Equal(t, time.Second, c.spanTimeout)
		})
	})
}

func TestDefaultHTTPClient(t *testing.T) {
	t.Run("no-socket", func(t *testing.T) {
		// We care that whether clients are different, but doing a deep
		// comparison is overkill and can trigger the race detector, so
		// just compare the pointers.
		assert.Same(t, defaultHTTPClient(), defaultClient)
	})

	t.Run("socket", func(t *testing.T) {
		f, err := ioutil.TempFile("", "apm.socket")
		if err != nil {
			t.Fatal(err)
		}
		if err := f.Close(); err != nil {
			t.Fatal(err)
		}
		defer os.RemoveAll(f.Name())
		defer func(old string) { defaultSocketAPM = old }(defaultSocketAPM)
		defaultSocketAPM = f.Name()
		assert.NotSame(t, defaultHTTPClient(), defaultClient)
	})
}

func TestDefaultDogstatsdAddr(t *testing.T) {
	t.Run("no-socket", func(t *testing.T) {
		assert.Equal(t, defaultDogstatsdAddr(), "localhost:8125")
	})

	t.Run("env", func(t *testing.T) {
		defer func(old string) { os.Setenv("DD_DOGSTATSD_PORT", old) }(os.Getenv("DD_DOGSTATSD_PORT"))
		os.Setenv("DD_DOGSTATSD_PORT", "8111")
		assert.Equal(t, defaultDogstatsdAddr(), "localhost:8111")
	})

	t.Run("env+socket", func(t *testing.T) {
		defer func(old string) { os.Setenv("DD_DOGSTATSD_PORT", old) }(os.Getenv("DD_DOGSTATSD_PORT"))
		os.Setenv("DD_DOGSTATSD_PORT", "8111")
		assert.Equal(t, defaultDogstatsdAddr(), "localhost:8111")
		f, err := ioutil.TempFile("", "dsd.socket")
		if err != nil {
			t.Fatal(err)
		}
		if err := f.Close(); err != nil {
			t.Fatal(err)
		}
		defer os.RemoveAll(f.Name())
		defer func(old string) { defaultSocketDSD = old }(defaultSocketDSD)
		defaultSocketDSD = f.Name()
		assert.Equal(t, defaultDogstatsdAddr(), "localhost:8111")
	})

	t.Run("socket", func(t *testing.T) {
		defer func(old string) { os.Setenv("DD_AGENT_HOST", old) }(os.Getenv("DD_AGENT_HOST"))
		defer func(old string) { os.Setenv("DD_DOGSTATSD_PORT", old) }(os.Getenv("DD_DOGSTATSD_PORT"))
		os.Unsetenv("DD_AGENT_HOST")
		os.Unsetenv("DD_DOGSTATSD_PORT")
		f, err := ioutil.TempFile("", "dsd.socket")
		if err != nil {
			t.Fatal(err)
		}
		if err := f.Close(); err != nil {
			t.Fatal(err)
		}
		defer os.RemoveAll(f.Name())
		defer func(old string) { defaultSocketDSD = old }(defaultSocketDSD)
		defaultSocketDSD = f.Name()
		assert.Equal(t, defaultDogstatsdAddr(), "unix://"+f.Name())
	})
}

func TestServiceName(t *testing.T) {
	t.Run("WithServiceName", func(t *testing.T) {
		defer globalconfig.SetServiceName("")
		assert := assert.New(t)
		c, err := newConfig(
			WithServiceName("api-intake"),
		)

		assert.NoError(err)
		assert.Equal("api-intake", c.serviceName)
		assert.Equal("", globalconfig.ServiceName())
	})

	t.Run("WithService", func(t *testing.T) {
		defer globalconfig.SetServiceName("")
		assert := assert.New(t)
		c, err := newConfig(
			WithService("api-intake"),
		)
		assert.NoError(err)
		assert.Equal("api-intake", c.serviceName)
		assert.Equal("api-intake", globalconfig.ServiceName())
	})

	t.Run("env", func(t *testing.T) {
		defer globalconfig.SetServiceName("")
		os.Setenv("DD_SERVICE", "api-intake")
		defer os.Unsetenv("DD_SERVICE")
		assert := assert.New(t)
		c, err := newConfig()

		assert.NoError(err)
		assert.Equal("api-intake", c.serviceName)
		assert.Equal("api-intake", globalconfig.ServiceName())
	})

	t.Run("WithGlobalTag", func(t *testing.T) {
		defer globalconfig.SetServiceName("")
		assert := assert.New(t)
		c, err := newConfig(WithGlobalTag("service", "api-intake"))
		assert.NoError(err)
		assert.Equal("api-intake", c.serviceName)
		assert.Equal("api-intake", globalconfig.ServiceName())
	})

	t.Run("DD_TAGS", func(t *testing.T) {
		defer globalconfig.SetServiceName("")
		os.Setenv("DD_TAGS", "service:api-intake")
		defer os.Unsetenv("DD_TAGS")
		assert := assert.New(t)
		c, err := newConfig()

		assert.NoError(err)
		assert.Equal("api-intake", c.serviceName)
		assert.Equal("api-intake", globalconfig.ServiceName())
	})

	t.Run("override-chain", func(t *testing.T) {
		assert := assert.New(t)
		globalconfig.SetServiceName("")
		c, err := newConfig()
		assert.NoError(err)
		assert.Equal(c.serviceName, filepath.Base(os.Args[0]))
		assert.Equal("", globalconfig.ServiceName())

		os.Setenv("DD_TAGS", "service:testService")
		defer os.Unsetenv("DD_TAGS")
		globalconfig.SetServiceName("")
		c, err = newConfig()
		assert.NoError(err)
		assert.Equal(c.serviceName, "testService")
		assert.Equal("testService", globalconfig.ServiceName())

		globalconfig.SetServiceName("")
		c, err = newConfig(WithGlobalTag("service", "testService2"))
		assert.NoError(err)
		assert.Equal(c.serviceName, "testService2")
		assert.Equal("testService2", globalconfig.ServiceName())

		os.Setenv("DD_SERVICE", "testService3")
		defer os.Unsetenv("DD_SERVICE")
		globalconfig.SetServiceName("")
		c, err = newConfig(WithGlobalTag("service", "testService2"))
		assert.Equal(c.serviceName, "testService3")
		assert.Equal("testService3", globalconfig.ServiceName())

		globalconfig.SetServiceName("")
		c, err = newConfig(WithGlobalTag("service", "testService2"), WithService("testService4"))
		assert.Equal(c.serviceName, "testService4")
		assert.Equal("testService4", globalconfig.ServiceName())
	})
}

func TestTagSeparators(t *testing.T) {
	assert := assert.New(t)

	for _, tag := range []struct {
		in  string
		out map[string]string
	}{{
		in: "env:test aKey:aVal bKey:bVal cKey:",
		out: map[string]string{
			"env":  "test",
			"aKey": "aVal",
			"bKey": "bVal",
			"cKey": "",
		},
	},
		{
			in: "env:test,aKey:aVal,bKey:bVal,cKey:",
			out: map[string]string{
				"env":  "test",
				"aKey": "aVal",
				"bKey": "bVal",
				"cKey": "",
			},
		},
		{
			in: "env:test,aKey:aVal bKey:bVal cKey:",
			out: map[string]string{
				"env":  "test",
				"aKey": "aVal bKey:bVal cKey:",
			},
		},
		{
			in: "env:test     bKey :bVal dKey: dVal cKey:",
			out: map[string]string{
				"env":  "test",
				"bKey": "",
				"dKey": "",
				"dVal": "",
				"cKey": "",
			},
		},
		{
			in: "env :test, aKey : aVal bKey:bVal cKey:",
			out: map[string]string{
				"env":  "test",
				"aKey": "aVal bKey:bVal cKey:",
			},
		},
		{
			in: "env:keyWithA:Semicolon bKey:bVal cKey",
			out: map[string]string{
				"env":  "keyWithA:Semicolon",
				"bKey": "bVal",
				"cKey": "",
			},
		},
		{
			in: "env:keyWith:  , ,   Lots:Of:Semicolons ",
			out: map[string]string{
				"env":  "keyWith:",
				"Lots": "Of:Semicolons",
			},
		},
		{
			in: "a:b,c,d",
			out: map[string]string{
				"a": "b",
				"c": "",
				"d": "",
			},
		},
		{
			in: "a,1",
			out: map[string]string{
				"a": "",
				"1": "",
			},
		},
		{
			in:  "a:b:c:d",
			out: map[string]string{"a": "b:c:d"},
		},
	} {
		t.Run("", func(t *testing.T) {
			os.Setenv("DD_TAGS", tag.in)
			defer os.Unsetenv("DD_TAGS")
<<<<<<< HEAD
			c, err := newConfig()
			assert.NoError(err)
=======
			c := newConfig()
			globalTags := c.globalTags.get()
>>>>>>> 6a7dc15f
			for key, expected := range tag.out {
				got, ok := globalTags[key]
				assert.True(ok, "tag not found")
				assert.Equal(expected, got)
			}
		})
	}
}

func TestVersionConfig(t *testing.T) {
	t.Run("WithServiceVersion", func(t *testing.T) {
		assert := assert.New(t)
		c, err := newConfig(
			WithServiceVersion("1.2.3"),
		)
		assert.NoError(err)
		assert.Equal("1.2.3", c.version)
	})

	t.Run("env", func(t *testing.T) {
		os.Setenv("DD_VERSION", "1.2.3")
		defer os.Unsetenv("DD_VERSION")
		assert := assert.New(t)
		c, err := newConfig()

		assert.NoError(err)
		assert.Equal("1.2.3", c.version)
	})

	t.Run("WithGlobalTag", func(t *testing.T) {
		assert := assert.New(t)
		c, err := newConfig(WithGlobalTag("version", "1.2.3"))
		assert.NoError(err)
		assert.Equal("1.2.3", c.version)
	})

	t.Run("DD_TAGS", func(t *testing.T) {
		os.Setenv("DD_TAGS", "version:1.2.3")
		defer os.Unsetenv("DD_TAGS")
		assert := assert.New(t)
		c, err := newConfig()

		assert.NoError(err)
		assert.Equal("1.2.3", c.version)
	})

	t.Run("override-chain", func(t *testing.T) {
		assert := assert.New(t)
		c, err := newConfig()
		assert.NoError(err)
		assert.Equal(c.version, "")

		os.Setenv("DD_TAGS", "version:1.1.1")
		defer os.Unsetenv("DD_TAGS")
		c, err = newConfig()
		assert.NoError(err)
		assert.Equal("1.1.1", c.version)

		c, err = newConfig(WithGlobalTag("version", "1.1.2"))
		assert.NoError(err)
		assert.Equal("1.1.2", c.version)

		os.Setenv("DD_VERSION", "1.1.3")
		defer os.Unsetenv("DD_VERSION")
		c, err = newConfig(WithGlobalTag("version", "1.1.2"))
		assert.NoError(err)
		assert.Equal("1.1.3", c.version)

		c, err = newConfig(WithGlobalTag("version", "1.1.2"), WithServiceVersion("1.1.4"))
		assert.NoError(err)
		assert.Equal("1.1.4", c.version)
	})
}

func TestEnvConfig(t *testing.T) {
	t.Run("WithEnv", func(t *testing.T) {
		assert := assert.New(t)
		c, err := newConfig(
			WithEnv("testing"),
		)
		assert.NoError(err)
		assert.Equal("testing", c.env)
	})

	t.Run("env", func(t *testing.T) {
		os.Setenv("DD_ENV", "testing")
		defer os.Unsetenv("DD_ENV")
		assert := assert.New(t)
		c, err := newConfig()

		assert.NoError(err)
		assert.Equal("testing", c.env)
	})

	t.Run("WithGlobalTag", func(t *testing.T) {
		assert := assert.New(t)
		c, err := newConfig(WithGlobalTag("env", "testing"))
		assert.NoError(err)
		assert.Equal("testing", c.env)
	})

	t.Run("DD_TAGS", func(t *testing.T) {
		os.Setenv("DD_TAGS", "env:testing")
		defer os.Unsetenv("DD_TAGS")
		assert := assert.New(t)
		c, err := newConfig()

		assert.NoError(err)
		assert.Equal("testing", c.env)
	})

	t.Run("override-chain", func(t *testing.T) {
		assert := assert.New(t)
		c, err := newConfig()
		assert.NoError(err)
		assert.Equal(c.env, "")

		os.Setenv("DD_TAGS", "env:testing1")
		defer os.Unsetenv("DD_TAGS")
		c, err = newConfig()
		assert.NoError(err)
		assert.Equal("testing1", c.env)

		c, err = newConfig(WithGlobalTag("env", "testing2"))
		assert.NoError(err)
		assert.Equal("testing2", c.env)

		os.Setenv("DD_ENV", "testing3")
		defer os.Unsetenv("DD_ENV")
		c, err = newConfig(WithGlobalTag("env", "testing2"))
		assert.NoError(err)
		assert.Equal("testing3", c.env)

		c, err = newConfig(WithGlobalTag("env", "testing2"), WithEnv("testing4"))
		assert.NoError(err)
		assert.Equal("testing4", c.env)
	})
}

func TestStatsTags(t *testing.T) {
	assert := assert.New(t)
	c, err := newConfig(WithService("serviceName"), WithEnv("envName"))
	assert.NoError(err)
	defer globalconfig.SetServiceName("")
	c.hostname = "hostName"
	tags := statsTags(c)

	assert.Contains(tags, "service:serviceName")
	assert.Contains(tags, "env:envName")
	assert.Contains(tags, "host:hostName")
}

func TestGlobalTag(t *testing.T) {
	var c config
	WithGlobalTag("k", "v")(&c)
	assert.Contains(t, statsTags(&c), "k:v")
}

func TestWithHostname(t *testing.T) {
	t.Run("WithHostname", func(t *testing.T) {
		assert := assert.New(t)
		c, err := newConfig(WithHostname("hostname"))
		assert.NoError(err)
		assert.Equal("hostname", c.hostname)
	})

	t.Run("env", func(t *testing.T) {
		assert := assert.New(t)
		os.Setenv("DD_TRACE_SOURCE_HOSTNAME", "hostname-env")
		defer os.Unsetenv("DD_TRACE_SOURCE_HOSTNAME")
		c, err := newConfig()
		assert.NoError(err)
		assert.Equal("hostname-env", c.hostname)
	})

	t.Run("env-override", func(t *testing.T) {
		assert := assert.New(t)

		os.Setenv("DD_TRACE_SOURCE_HOSTNAME", "hostname-env")
		defer os.Unsetenv("DD_TRACE_SOURCE_HOSTNAME")
		c, err := newConfig(WithHostname("hostname-middleware"))
		assert.NoError(err)
		assert.Equal("hostname-middleware", c.hostname)
	})
}

func TestWithTraceEnabled(t *testing.T) {
	t.Run("WithTraceEnabled", func(t *testing.T) {
		assert := assert.New(t)
		c, err := newConfig(WithTraceEnabled(false))
		assert.NoError(err)
		assert.False(c.enabled)
	})

	t.Run("env", func(t *testing.T) {
		assert := assert.New(t)
		os.Setenv("DD_TRACE_ENABLED", "false")
		defer os.Unsetenv("DD_TRACE_ENABLED")
		c, err := newConfig()
		assert.NoError(err)
		assert.False(c.enabled)
	})

	t.Run("env-override", func(t *testing.T) {
		assert := assert.New(t)
		os.Setenv("DD_TRACE_ENABLED", "false")
		defer os.Unsetenv("DD_TRACE_ENABLED")
		c, err := newConfig(WithTraceEnabled(true))
		assert.NoError(err)
		assert.True(c.enabled)
	})
}

func TestWithLogStartup(t *testing.T) {
	c, err := newConfig()
	assert.NoError(t, err)
	assert.True(t, c.logStartup)
	WithLogStartup(false)(c)
	assert.False(t, c.logStartup)
	WithLogStartup(true)(c)
	assert.True(t, c.logStartup)
}

func TestWithHeaderTags(t *testing.T) {
	t.Run("default-off", func(t *testing.T) {
		defer globalconfig.ClearHeaderTags()
		assert := assert.New(t)
		newConfig()
		assert.Equal(0, globalconfig.HeaderTagsLen())
	})

	t.Run("single-header", func(t *testing.T) {
		defer globalconfig.ClearHeaderTags()
		assert := assert.New(t)
		header := "Header"
		newConfig(WithHeaderTags([]string{header}))
		assert.Equal("http.request.headers.header", globalconfig.HeaderTag(header))
	})

	t.Run("header-and-tag", func(t *testing.T) {
		defer globalconfig.ClearHeaderTags()
		assert := assert.New(t)
		header := "Header"
		tag := "tag"
		newConfig(WithHeaderTags([]string{header + ":" + tag}))
		assert.Equal("tag", globalconfig.HeaderTag(header))
	})

	t.Run("multi-header", func(t *testing.T) {
		defer globalconfig.ClearHeaderTags()
		assert := assert.New(t)
		newConfig(WithHeaderTags([]string{"1header:1tag", "2header", "3header:3tag"}))
		assert.Equal("1tag", globalconfig.HeaderTag("1header"))
		assert.Equal("http.request.headers.2header", globalconfig.HeaderTag("2header"))
		assert.Equal("3tag", globalconfig.HeaderTag("3header"))
	})

	t.Run("normalization", func(t *testing.T) {
		defer globalconfig.ClearHeaderTags()
		assert := assert.New(t)
		newConfig(WithHeaderTags([]string{"  h!e@a-d.e*r  ", "  2header:t!a@g.  "}))
		assert.Equal(ext.HTTPRequestHeaders+".h_e_a-d_e_r", globalconfig.HeaderTag("h!e@a-d.e*r"))
		assert.Equal("t!a@g.", globalconfig.HeaderTag("2header"))
	})

	t.Run("envvar-only", func(t *testing.T) {
		defer globalconfig.ClearHeaderTags()
		os.Setenv("DD_TRACE_HEADER_TAGS", "  1header:1tag,2.h.e.a.d.e.r  ")
		defer os.Unsetenv("DD_TRACE_HEADER_TAGS")

		assert := assert.New(t)
		newConfig()

		assert.Equal("1tag", globalconfig.HeaderTag("1header"))
		assert.Equal(ext.HTTPRequestHeaders+".2_h_e_a_d_e_r", globalconfig.HeaderTag("2.h.e.a.d.e.r"))
	})

	t.Run("env-override", func(t *testing.T) {
		defer globalconfig.ClearHeaderTags()
		assert := assert.New(t)
		os.Setenv("DD_TRACE_HEADER_TAGS", "unexpected")
		defer os.Unsetenv("DD_TRACE_HEADER_TAGS")
		newConfig(WithHeaderTags([]string{"expected"}))
		assert.Equal(ext.HTTPRequestHeaders+".expected", globalconfig.HeaderTag("Expected"))
		assert.Equal(1, globalconfig.HeaderTagsLen())
	})

	// ensures we cleaned up global state correctly
	assert.Equal(t, 0, globalconfig.HeaderTagsLen())
}

func TestHostnameDisabled(t *testing.T) {
	t.Run("DisabledWithUDS", func(t *testing.T) {
		t.Setenv("DD_TRACE_AGENT_URL", "unix://somefakesocket")
		c, err := newConfig()
		assert.NoError(t, err)
		assert.False(t, c.enableHostnameDetection)
	})
	t.Run("Default", func(t *testing.T) {
		c, err := newConfig()
		assert.NoError(t, err)
		assert.True(t, c.enableHostnameDetection)
	})
	t.Run("DisableViaEnv", func(t *testing.T) {
		t.Setenv("DD_CLIENT_HOSTNAME_ENABLED", "false")
		c, err := newConfig()
		assert.NoError(t, err)
		assert.False(t, c.enableHostnameDetection)
	})
}

func TestPartialFlushing(t *testing.T) {
	t.Run("None", func(t *testing.T) {
		c, err := newConfig()
		assert.NoError(t, err)
		assert.False(t, c.partialFlushEnabled)
		assert.Equal(t, partialFlushMinSpansDefault, c.partialFlushMinSpans)
	})
	t.Run("Disabled-DefaultMinSpans", func(t *testing.T) {
		t.Setenv("DD_TRACE_PARTIAL_FLUSH_ENABLED", "false")
		c, err := newConfig()
		assert.NoError(t, err)
		assert.False(t, c.partialFlushEnabled)
		assert.Equal(t, partialFlushMinSpansDefault, c.partialFlushMinSpans)
	})
	t.Run("Default-SetMinSpans", func(t *testing.T) {
		t.Setenv("DD_TRACE_PARTIAL_FLUSH_MIN_SPANS", "10")
		c, err := newConfig()
		assert.NoError(t, err)
		assert.False(t, c.partialFlushEnabled)
		assert.Equal(t, 10, c.partialFlushMinSpans)
	})
	t.Run("Enabled-DefaultMinSpans", func(t *testing.T) {
		t.Setenv("DD_TRACE_PARTIAL_FLUSH_ENABLED", "true")
		c, err := newConfig()
		assert.NoError(t, err)
		assert.True(t, c.partialFlushEnabled)
		assert.Equal(t, partialFlushMinSpansDefault, c.partialFlushMinSpans)
	})
	t.Run("Enabled-SetMinSpans", func(t *testing.T) {
		t.Setenv("DD_TRACE_PARTIAL_FLUSH_ENABLED", "true")
		t.Setenv("DD_TRACE_PARTIAL_FLUSH_MIN_SPANS", "10")
		c, err := newConfig()
		assert.NoError(t, err)
		assert.True(t, c.partialFlushEnabled)
		assert.Equal(t, 10, c.partialFlushMinSpans)
	})
	t.Run("Enabled-SetMinSpansNegative", func(t *testing.T) {
		t.Setenv("DD_TRACE_PARTIAL_FLUSH_ENABLED", "true")
		t.Setenv("DD_TRACE_PARTIAL_FLUSH_MIN_SPANS", "-1")
		c, err := newConfig()
		assert.NoError(t, err)
		assert.True(t, c.partialFlushEnabled)
		assert.Equal(t, partialFlushMinSpansDefault, c.partialFlushMinSpans)
	})
	t.Run("WithPartialFlushOption", func(t *testing.T) {
		c, err := newConfig()
		assert.NoError(t, err)
		WithPartialFlushing(20)(c)
		assert.True(t, c.partialFlushEnabled)
		assert.Equal(t, 20, c.partialFlushMinSpans)
	})
}

func TestWithStatsComputation(t *testing.T) {
	t.Run("default", func(t *testing.T) {
		assert := assert.New(t)
		c, err := newConfig()
		assert.NoError(err)
		assert.False(c.statsComputationEnabled)
	})
	t.Run("enabled-via-option", func(t *testing.T) {
		assert := assert.New(t)
		c, err := newConfig(WithStatsComputation(true))
		assert.NoError(err)
		assert.True(c.statsComputationEnabled)
	})
	t.Run("disabled-via-option", func(t *testing.T) {
		assert := assert.New(t)
		c, err := newConfig(WithStatsComputation(false))
		assert.NoError(err)
		assert.False(c.statsComputationEnabled)
	})
	t.Run("enabled-via-env", func(t *testing.T) {
		assert := assert.New(t)
		t.Setenv("DD_TRACE_STATS_COMPUTATION_ENABLED", "true")
		c, err := newConfig()
		assert.NoError(err)
		assert.True(c.statsComputationEnabled)
	})
	t.Run("env-override", func(t *testing.T) {
		assert := assert.New(t)
		t.Setenv("DD_TRACE_STATS_COMPUTATION_ENABLED", "false")
		c, err := newConfig(WithStatsComputation(true))
		assert.NoError(err)
		assert.True(c.statsComputationEnabled)
	})
}

func TestWithStartSpanConfig(t *testing.T) {
	var (
		assert  = assert.New(t)
		service = "service"
		parent  = newSpan("", service, "", 0, 1, 2)
		spanID  = uint64(123)
		tm, _   = time.Parse(time.RFC3339, "2019-01-01T00:00:00Z")
	)
	cfg := ddtrace.NewStartSpanConfig(
		ChildOf(parent.Context()),
		Measured(),
		ResourceName("resource"),
		ServiceName(service),
		SpanType(ext.SpanTypeWeb),
		StartTime(tm),
		Tag("key", "value"),
		WithSpanID(spanID),
		withContext(context.Background()),
	)
	// It's difficult to test the context was used to initialize the span
	// in a meaningful way, so we just check it was set in the SpanConfig.
	assert.Equal(cfg.Context, cfg.Context)

	tracer, err := newTracer()
	defer tracer.Stop()
	assert.NoError(err)

	s := tracer.StartSpan("test", WithStartSpanConfig(cfg)).(*span)
	defer s.Finish()
	assert.Equal(float64(1), s.Metrics[keyMeasured])
	assert.Equal("value", s.Meta["key"])
	assert.Equal(parent.Context().SpanID(), s.ParentID)
	assert.Equal(parent.Context().TraceID(), s.TraceID)
	assert.Equal("resource", s.Resource)
	assert.Equal(service, s.Service)
	assert.Equal(spanID, s.SpanID)
	assert.Equal(ext.SpanTypeWeb, s.Type)
	assert.Equal(tm.UnixNano(), s.Start)
}

func TestWithStartSpanConfigNonEmptyTags(t *testing.T) {
	var (
		assert = assert.New(t)
	)
	cfg := ddtrace.NewStartSpanConfig(
		Tag("key", "value"),
		Tag("k2", "shouldnt_override"),
	)

	tracer, err := newTracer()
	defer tracer.Stop()
	assert.NoError(err)

	s := tracer.StartSpan(
		"test",
		Tag("k2", "v2"),
		WithStartSpanConfig(cfg),
	).(*span)
	defer s.Finish()
	assert.Equal("v2", s.Meta["k2"])
	assert.Equal("value", s.Meta["key"])
}

func optsTestConsumer(opts ...StartSpanOption) {
	var cfg ddtrace.StartSpanConfig
	for _, o := range opts {
		o(&cfg)
	}
}

func BenchmarkConfig(b *testing.B) {
	b.Run("scenario=none", func(b *testing.B) {
		b.ReportAllocs()
		for i := 0; i < b.N; i++ {
			optsTestConsumer(
				ServiceName("SomeService"),
				ResourceName("SomeResource"),
				Tag(ext.HTTPRoute, "/some/route/?"),
			)
		}
	})
	b.Run("scenario=WithStartSpanConfig", func(b *testing.B) {
		b.ReportAllocs()
		cfg := ddtrace.NewStartSpanConfig(
			ServiceName("SomeService"),
			ResourceName("SomeResource"),
		)
		b.ResetTimer()
		for i := 0; i < b.N; i++ {
			optsTestConsumer(
				WithStartSpanConfig(cfg),
				Tag(ext.HTTPRoute, "/some/route/?"),
			)
		}
	})
}

func BenchmarkStartSpanConfig(b *testing.B) {
	b.Run("scenario=none", func(b *testing.B) {
		tracer, err := newTracer()
		defer tracer.Stop()
		assert.NoError(b, err)
		b.ReportAllocs()
		b.ResetTimer()
		for i := 0; i < b.N; i++ {
			tracer.StartSpan("test",
				ServiceName("SomeService"),
				ResourceName("SomeResource"),
				Tag(ext.HTTPRoute, "/some/route/?"),
			)

		}
	})
	b.Run("scenario=WithStartSpanConfig", func(b *testing.B) {
		tracer, err := newTracer()
		defer tracer.Stop()
		assert.NoError(b, err)
		b.ReportAllocs()
		cfg := ddtrace.NewStartSpanConfig(
			ServiceName("SomeService"),
			ResourceName("SomeResource"),
		)
		b.ResetTimer()
		for i := 0; i < b.N; i++ {
			tracer.StartSpan("test",
				WithStartSpanConfig(cfg),
				Tag(ext.HTTPRoute, "/some/route/?"),
			)
		}
	})
}<|MERGE_RESOLUTION|>--- conflicted
+++ resolved
@@ -6,7 +6,6 @@
 package tracer
 
 import (
-	"context"
 	"encoding/json"
 	"fmt"
 	"io"
@@ -25,10 +24,8 @@
 	"testing"
 	"time"
 
-	"github.com/DataDog/dd-trace-go/v2/ddtrace"
 	"github.com/DataDog/dd-trace-go/v2/ddtrace/ext"
 	"github.com/DataDog/dd-trace-go/v2/internal/globalconfig"
-	"github.com/DataDog/dd-trace-go/v2/internal/log"
 	"github.com/DataDog/dd-trace-go/v2/internal/namingschema"
 	"github.com/DataDog/dd-trace-go/v2/internal/traceprof"
 
@@ -642,20 +639,12 @@
 
 		assert := assert.New(t)
 		c, err := newConfig()
-
-<<<<<<< HEAD
-		assert.NoError(err)
-		assert.Equal("test", c.globalTags["env"])
-		assert.Equal("aVal", c.globalTags["aKey"])
-		assert.Equal("bVal", c.globalTags["bKey"])
-		assert.Equal("", c.globalTags["cKey"])
-=======
+		assert.NoError(err)
 		globalTags := c.globalTags.get()
 		assert.Equal("test", globalTags["env"])
 		assert.Equal("aVal", globalTags["aKey"])
 		assert.Equal("bVal", globalTags["bKey"])
 		assert.Equal("", globalTags["cKey"])
->>>>>>> 6a7dc15f
 
 		dVal, ok := globalTags["dKey"]
 		assert.False(ok)
@@ -1101,13 +1090,9 @@
 		t.Run("", func(t *testing.T) {
 			os.Setenv("DD_TAGS", tag.in)
 			defer os.Unsetenv("DD_TAGS")
-<<<<<<< HEAD
 			c, err := newConfig()
 			assert.NoError(err)
-=======
-			c := newConfig()
 			globalTags := c.globalTags.get()
->>>>>>> 6a7dc15f
 			for key, expected := range tag.out {
 				got, ok := globalTags[key]
 				assert.True(ok, "tag not found")
