--- conflicted
+++ resolved
@@ -37,13 +37,9 @@
 
 func (s *span) TracerProvider() oteltrace.TracerProvider { return s.oteltracer.provider }
 
-<<<<<<< HEAD
 func (s *span) SetName(name string) {
 	s.attributes[ext.SpanName] = strings.ToLower(name)
 }
-=======
-func (s *span) SetName(name string) { s.DD.SetOperationName(name) }
->>>>>>> 0ab44659
 
 func (s *span) End(options ...oteltrace.SpanEndOption) {
 	if s.finished {
@@ -63,11 +59,11 @@
 	// if no operation name was explicitly set,
 	// operation name has to be calculated from the attributes
 	if op, ok := s.attributes[ext.SpanName]; !ok || op == "" {
-		s.SetTag(ext.SpanName, strings.ToLower(s.createOperationName()))
+		s.DD.SetTag(ext.SpanName, strings.ToLower(s.createOperationName()))
 	}
 
 	for k, v := range s.attributes {
-		s.SetTag(k, v)
+		s.DD.SetTag(k, v)
 	}
 	var finishCfg = oteltrace.NewSpanEndConfig(options...)
 	var opts []tracer.FinishOption
@@ -176,15 +172,10 @@
 // The list of reserved tags might be extended in the future.
 // Any other non-reserved tags will be set as provided.
 func (s *span) SetAttributes(kv ...attribute.KeyValue) {
-<<<<<<< HEAD
 	for _, kv := range kv {
 		if k, v := toReservedAttributes(string(kv.Key), kv.Value); k != "" {
 			s.attributes[k] = v
 		}
-=======
-	for _, attr := range kv {
-		s.DD.SetTag(toSpecialAttributes(string(attr.Key), attr.Value))
->>>>>>> 0ab44659
 	}
 }
 
