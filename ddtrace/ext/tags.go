// Unless explicitly stated otherwise all files in this repository are licensed
// under the Apache License Version 2.0.
// This product includes software developed at Datadog (https://www.datadoghq.com/).
// Copyright 2016 Datadog, Inc.

// Package ext contains a set of Datadog-specific constants. Most of them are used
// for setting span metadata.
package ext

const (
	// TargetHost sets the target host address.
	TargetHost = "out.host"

	// TargetPort sets the target host port.
	TargetPort = "out.port"

	// SamplingPriority is the tag that marks the sampling priority of a span.
	// Deprecated in favor of ManualKeep and ManualDrop.
	SamplingPriority = "sampling.priority"

	// SQLType sets the sql type tag.
	SQLType = "sql"

	// SQLQuery sets the sql query tag on a span.
	SQLQuery = "sql.query"

	// HTTPMethod specifies the HTTP method used in a span.
	HTTPMethod = "http.method"

	// HTTPCode sets the HTTP status code as a tag.
	HTTPCode = "http.status_code"

	// HTTPRoute is the route value of the HTTP request.
	HTTPRoute = "http.route"

	// HTTPURL sets the HTTP URL for a span.
	HTTPURL = "http.url"

	// HTTPUserAgent is the user agent header value of the HTTP request.
	HTTPUserAgent = "http.useragent"

	// HTTPClientIP sets the HTTP client IP tag.
	HTTPClientIP = "http.client_ip"

	// HTTPRequestHeaders sets the HTTP request headers partial tag
	// This tag is meant to be composed, i.e http.request.headers.headerX, http.request.headers.headerY, etc...
	// See https://docs.datadoghq.com/tracing/trace_collection/tracing_naming_convention/#http-requests
	HTTPRequestHeaders = "http.request.headers"

	// SpanName is a pseudo-key for setting a span's operation name by means of
	// a tag. It is mostly here to facilitate vendor-agnostic frameworks like Opentracing
	// and OpenCensus.
	SpanName = "span.name"

	// SpanType defines the Span type (web, db, cache).
	SpanType = "span.type"

	// ServiceName defines the Service name for this Span.
	ServiceName = "service.name"

	// Version is a tag that specifies the current application version.
	Version = "version"

	// ResourceName defines the Resource name for the Span.
	ResourceName = "resource.name"

	// Error specifies the error tag. It's value is usually of type "error".
	Error = "error"

	// ErrorMsg specifies the error message.
	ErrorMsg = "error.message"

	// ErrorType specifies the error type.
	ErrorType = "error.type"

	// ErrorStack specifies the stack dump.
	ErrorStack = "error.stack"

	// ErrorDetails holds details about an error which implements a formatter.
	ErrorDetails = "error.details"

	// Environment specifies the environment to use with a trace.
	Environment = "env"

	// EventSampleRate specifies the rate at which this span will be sampled
	// as an APM event.
	EventSampleRate = "_dd1.sr.eausr"

	// AnalyticsEvent specifies whether the span should be recorded as a Trace
	// Search & Analytics event.
	AnalyticsEvent = "analytics.event"

	// ManualKeep is a tag which specifies that the trace to which this span
	// belongs to should be kept when set to true.
	ManualKeep = "manual.keep"

	// ManualDrop is a tag which specifies that the trace to which this span
	// belongs to should be dropped when set to true.
	ManualDrop = "manual.drop"

	// RuntimeID is a tag that contains a unique id for this process.
	RuntimeID = "runtime-id"

	// Component defines library integration the span originated from.
	Component = "component"

	// SpanKind defines the kind of span based on Otel requirements (client, server, producer, consumer).
	SpanKind = "span.kind"

<<<<<<< HEAD
	// RPCSystem identifies which rpc system created this span (gRPC, java_rmi, dotnet_wcf, apache_dubbo...)
	RPCSystem = "rpc.system"

	// RPCService is the full logical name of the service being called
	RPCService = "rpc.service"

	// RPCMethod is the logical name of the method from the RPC interface perspective
	RPCMethod = "rpc.method"
=======
	// MessagingSystem identifies which messaging system created this span (kafka, rabbitmq, amazonsqs, googlepubsub...)
	MessagingSystem = "messaging.system"
>>>>>>> 863b9b29
)

// Messaging tags.
const (
	// MessagingKafkaPartition defines the Kafka partition the trace is associated with.
	MessagingKafkaPartition = "messaging.kafka.partition"
)<|MERGE_RESOLUTION|>--- conflicted
+++ resolved
@@ -106,9 +106,11 @@
 
 	// SpanKind defines the kind of span based on Otel requirements (client, server, producer, consumer).
 	SpanKind = "span.kind"
-
-<<<<<<< HEAD
-	// RPCSystem identifies which rpc system created this span (gRPC, java_rmi, dotnet_wcf, apache_dubbo...)
+  
+	// MessagingSystem identifies which messaging system created this span (kafka, rabbitmq, amazonsqs, googlepubsub...)
+	MessagingSystem = "messaging.system"
+  
+  // RPCSystem identifies which rpc system created this span (gRPC, java_rmi, dotnet_wcf, apache_dubbo...)
 	RPCSystem = "rpc.system"
 
 	// RPCService is the full logical name of the service being called
@@ -116,14 +118,11 @@
 
 	// RPCMethod is the logical name of the method from the RPC interface perspective
 	RPCMethod = "rpc.method"
-=======
-	// MessagingSystem identifies which messaging system created this span (kafka, rabbitmq, amazonsqs, googlepubsub...)
-	MessagingSystem = "messaging.system"
->>>>>>> 863b9b29
 )
 
 // Messaging tags.
 const (
 	// MessagingKafkaPartition defines the Kafka partition the trace is associated with.
 	MessagingKafkaPartition = "messaging.kafka.partition"
-)+)
+
