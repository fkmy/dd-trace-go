--- conflicted
+++ resolved
@@ -1,13 +1,5 @@
 run:
   deadline: 10m
-<<<<<<< HEAD
-  build-tags:
-    - appsec
-=======
-  skip-dirs:
-    # This package is an exception and has its own test job (Testing outlier gRPC v1.2).
-    - contrib/google.golang.org/grpc.v12
->>>>>>> 3241a9fe
 linters:
   disable-all: true
   enable:
