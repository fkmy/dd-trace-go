// Unless explicitly stated otherwise all files in this repository are licensed
// under the Apache License Version 2.0.
// This product includes software developed at Datadog (https://www.datadoghq.com/).
// Copyright 2023 Datadog, Inc.
package telemetrytest

import (
	"encoding/json"
	"os"
	"os/exec"
	"strings"
	"testing"

	"gopkg.in/DataDog/dd-trace-go.v1/contrib/gorilla/mux"
	"gopkg.in/DataDog/dd-trace-go.v1/internal/telemetry"

	"github.com/stretchr/testify/assert"
	"github.com/stretchr/testify/require"
)

// TestIntegrationInfo verifies that an integration leveraging instrumentation telemetry
// sends the correct data to the telemetry client.
func TestIntegrationInfo(t *testing.T) {
	// mux.NewRouter() uses the net/http and gorilla/mux integration
	mux.NewRouter()
	integrations := telemetry.Integrations()
	require.Len(t, integrations, 2)
	assert.Equal(t, integrations[0].Name, "net/http")
	assert.True(t, integrations[0].Enabled)
	assert.Equal(t, integrations[1].Name, "gorilla/mux")
	assert.True(t, integrations[1].Enabled)
}

type contribPkg struct {
	ImportPath string
	Name       string
	Imports    []string
	Dir        string
}

var (
	TelemetryImport = "gopkg.in/DataDog/dd-trace-go.v1/internal/telemetry"
	V2Import        = "github.com/DataDog/dd-trace-go/v2"
)

func (p *contribPkg) isV2Frontend() bool {
	for _, imp := range p.Imports {
		if strings.HasPrefix(imp, V2Import) {
			return true
		}
	}
	return false
}

func readPackage(t *testing.T, path string) contribPkg {
	cmd := exec.Command("go", "list", "-json", path)
	cmd.Stderr = os.Stderr
	output, err := cmd.Output()
	require.NoError(t, err)
	p := contribPkg{}
	err = json.Unmarshal(output, &p)
	require.NoError(t, err)
	return p
}

func (p *contribPkg) hasTelemetryImport(t *testing.T) bool {
	for _, imp := range p.Imports {
		if imp == TelemetryImport {
			return true
		}
	}
	// if we didn't find it imported directly, it might be imported in one of sub-package imports
	for _, imp := range p.Imports {
		if strings.HasPrefix(imp, p.ImportPath) {
			p := readPackage(t, imp)
			if p.hasTelemetryImport(t) {
				return true
			}
		}
	}
	return false
}

// TestTelemetryEnabled verifies that the expected contrib packages leverage instrumentation telemetry
func TestTelemetryEnabled(t *testing.T) {
	body, err := exec.Command("go", "list", "-json", "../../...").Output()
	require.NoError(t, err)

	var packages []contribPkg
	stream := json.NewDecoder(strings.NewReader(string(body)))
	for stream.More() {
		var out contribPkg
		err := stream.Decode(&out)
		require.NoError(t, err)
		packages = append(packages, out)
	}
	for _, pkg := range packages {
		if strings.Contains(pkg.ImportPath, "/test") || strings.Contains(pkg.ImportPath, "/internal") {
			continue
		}
<<<<<<< HEAD
		if pkg.isV2Frontend() {
			continue
		}
		if !pkg.hasTelemetryImport() {
=======
		if !pkg.hasTelemetryImport(t) {
>>>>>>> e081e4a9
			t.Fatalf(`package %q is expected use instrumentation telemetry. For more info see https://github.com/DataDog/dd-trace-go/blob/main/contrib/README.md#instrumentation-telemetry`, pkg.ImportPath)
		}
	}
}<|MERGE_RESOLUTION|>--- conflicted
+++ resolved
@@ -98,14 +98,10 @@
 		if strings.Contains(pkg.ImportPath, "/test") || strings.Contains(pkg.ImportPath, "/internal") {
 			continue
 		}
-<<<<<<< HEAD
 		if pkg.isV2Frontend() {
 			continue
 		}
-		if !pkg.hasTelemetryImport() {
-=======
 		if !pkg.hasTelemetryImport(t) {
->>>>>>> e081e4a9
 			t.Fatalf(`package %q is expected use instrumentation telemetry. For more info see https://github.com/DataDog/dd-trace-go/blob/main/contrib/README.md#instrumentation-telemetry`, pkg.ImportPath)
 		}
 	}
