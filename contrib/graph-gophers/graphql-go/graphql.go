// Unless explicitly stated otherwise all files in this repository are licensed
// under the Apache License Version 2.0.
// This product includes software developed at Datadog (https://www.datadoghq.com/).
// Copyright 2016 Datadog, Inc.

// Package graphql provides functions to trace the graph-gophers/graphql-go package (https://github.com/graph-gophers/graphql-go).
//
// We use the tracing mechanism available in the
// https://godoc.org/github.com/graph-gophers/graphql-go/trace subpackage.
// Create a new Tracer with `NewTracer` and pass it as an additional option to
// `MustParseSchema`.
package graphql // import "gopkg.in/DataDog/dd-trace-go.v1/contrib/graph-gophers/graphql-go"

import (
	"context"

	v2 "github.com/DataDog/dd-trace-go/v2/contrib/graph-gophers/graphql-go"

	"github.com/graph-gophers/graphql-go/introspection"
	"github.com/graph-gophers/graphql-go/trace/tracer"
)

const (
	tagGraphqlField         = "graphql.field"
	tagGraphqlQuery         = "graphql.query"
	tagGraphqlType          = "graphql.type"
	tagGraphqlOperationName = "graphql.operation.name"
	tagGraphqlVariables     = "graphql.variables"
)

// A Tracer implements the graphql-go/trace.Tracer interface by sending traces
// to the Datadog tracer.
type Tracer struct {
	tracer.Tracer
}

var _ tracer.Tracer = (*Tracer)(nil)

// TraceQuery traces a GraphQL query.
func (t *Tracer) TraceQuery(ctx context.Context, queryString, operationName string, variables map[string]interface{}, _ map[string]*introspection.Type) (context.Context, tracer.QueryFinishFunc) {
<<<<<<< HEAD
	return t.Tracer.TraceQuery(ctx, queryString, operationName, variables, nil)
=======
	opts := []ddtrace.StartSpanOption{
		ddtracer.ServiceName(t.cfg.serviceName),
		ddtracer.Tag(tagGraphqlQuery, queryString),
		ddtracer.Tag(tagGraphqlOperationName, operationName),
		ddtracer.Tag(ext.Component, componentName),
		ddtracer.Measured(),
	}
	if t.cfg.traceVariables {
		for key, value := range variables {
			opts = append(opts, ddtracer.Tag(fmt.Sprintf("%s.%s", tagGraphqlVariables, key), value))
		}
	}
	if !math.IsNaN(t.cfg.analyticsRate) {
		opts = append(opts, ddtracer.Tag(ext.EventSampleRate, t.cfg.analyticsRate))
	}
	span, ctx := ddtracer.StartSpanFromContext(ctx, t.cfg.querySpanName, opts...)

	ctx, request := graphqlsec.StartRequestOperation(ctx, span, types.RequestOperationArgs{
		RawQuery:      queryString,
		OperationName: operationName,
		Variables:     variables,
	})
	ctx, query := graphqlsec.StartExecutionOperation(ctx, span, types.ExecutionOperationArgs{
		Query:         queryString,
		OperationName: operationName,
		Variables:     variables,
	})

	return ctx, func(errs []*errors.QueryError) {
		var err error
		switch n := len(errs); n {
		case 0:
			// err = nil
		case 1:
			err = errs[0]
		default:
			err = fmt.Errorf("%s (and %d more errors)", errs[0], n-1)
		}
		defer span.Finish(ddtracer.WithError(err))
		defer request.Finish(types.RequestOperationRes{Error: err})
		query.Finish(types.ExecutionOperationRes{Error: err})
	}
>>>>>>> e081e4a9
}

// TraceField traces a GraphQL field access.
func (t *Tracer) TraceField(ctx context.Context, _, typeName, fieldName string, trivial bool, arguments map[string]interface{}) (context.Context, tracer.FieldFinishFunc) {
<<<<<<< HEAD
	return t.Tracer.TraceField(ctx, "", typeName, fieldName, trivial, arguments)
=======
	if t.cfg.omitTrivial && trivial {
		return ctx, func(queryError *errors.QueryError) {}
	}
	opts := []ddtrace.StartSpanOption{
		ddtracer.ServiceName(t.cfg.serviceName),
		ddtracer.Tag(tagGraphqlField, fieldName),
		ddtracer.Tag(tagGraphqlType, typeName),
		ddtracer.Tag(ext.Component, componentName),
		ddtracer.Measured(),
	}
	if t.cfg.traceVariables {
		for key, value := range arguments {
			opts = append(opts, ddtracer.Tag(fmt.Sprintf("%s.%s", tagGraphqlVariables, key), value))
		}
	}
	if !math.IsNaN(t.cfg.analyticsRate) {
		opts = append(opts, ddtracer.Tag(ext.EventSampleRate, t.cfg.analyticsRate))
	}
	span, ctx := ddtracer.StartSpanFromContext(ctx, "graphql.field", opts...)

	ctx, field := graphqlsec.StartResolveOperation(ctx, span, types.ResolveOperationArgs{
		TypeName:  typeName,
		FieldName: fieldName,
		Arguments: arguments,
		Trivial:   trivial,
	})

	return ctx, func(err *errors.QueryError) {
		field.Finish(types.ResolveOperationRes{Error: err})

		// must explicitly check for nil, see issue golang/go#22729
		if err != nil {
			span.Finish(ddtracer.WithError(err))
		} else {
			span.Finish()
		}
	}
>>>>>>> e081e4a9
}

// NewTracer creates a new Tracer.
func NewTracer(opts ...Option) tracer.Tracer {
	t := v2.NewTracer(opts...)
	return &Tracer{t}
}<|MERGE_RESOLUTION|>--- conflicted
+++ resolved
@@ -14,10 +14,8 @@
 import (
 	"context"
 
-	v2 "github.com/DataDog/dd-trace-go/v2/contrib/graph-gophers/graphql-go"
-
+	v2 "github.com/DataDog/dd-trace-go/contrib/graph-gophers/graphql-go/v2"
 	"github.com/graph-gophers/graphql-go/introspection"
-	"github.com/graph-gophers/graphql-go/trace/tracer"
 )
 
 const (
@@ -31,108 +29,24 @@
 // A Tracer implements the graphql-go/trace.Tracer interface by sending traces
 // to the Datadog tracer.
 type Tracer struct {
-	tracer.Tracer
+	v2.Tracer
 }
 
 var _ tracer.Tracer = (*Tracer)(nil)
 
 // TraceQuery traces a GraphQL query.
 func (t *Tracer) TraceQuery(ctx context.Context, queryString, operationName string, variables map[string]interface{}, _ map[string]*introspection.Type) (context.Context, tracer.QueryFinishFunc) {
-<<<<<<< HEAD
 	return t.Tracer.TraceQuery(ctx, queryString, operationName, variables, nil)
-=======
-	opts := []ddtrace.StartSpanOption{
-		ddtracer.ServiceName(t.cfg.serviceName),
-		ddtracer.Tag(tagGraphqlQuery, queryString),
-		ddtracer.Tag(tagGraphqlOperationName, operationName),
-		ddtracer.Tag(ext.Component, componentName),
-		ddtracer.Measured(),
-	}
-	if t.cfg.traceVariables {
-		for key, value := range variables {
-			opts = append(opts, ddtracer.Tag(fmt.Sprintf("%s.%s", tagGraphqlVariables, key), value))
-		}
-	}
-	if !math.IsNaN(t.cfg.analyticsRate) {
-		opts = append(opts, ddtracer.Tag(ext.EventSampleRate, t.cfg.analyticsRate))
-	}
-	span, ctx := ddtracer.StartSpanFromContext(ctx, t.cfg.querySpanName, opts...)
-
-	ctx, request := graphqlsec.StartRequestOperation(ctx, span, types.RequestOperationArgs{
-		RawQuery:      queryString,
-		OperationName: operationName,
-		Variables:     variables,
-	})
-	ctx, query := graphqlsec.StartExecutionOperation(ctx, span, types.ExecutionOperationArgs{
-		Query:         queryString,
-		OperationName: operationName,
-		Variables:     variables,
-	})
-
-	return ctx, func(errs []*errors.QueryError) {
-		var err error
-		switch n := len(errs); n {
-		case 0:
-			// err = nil
-		case 1:
-			err = errs[0]
-		default:
-			err = fmt.Errorf("%s (and %d more errors)", errs[0], n-1)
-		}
-		defer span.Finish(ddtracer.WithError(err))
-		defer request.Finish(types.RequestOperationRes{Error: err})
-		query.Finish(types.ExecutionOperationRes{Error: err})
-	}
->>>>>>> e081e4a9
 }
 
 // TraceField traces a GraphQL field access.
 func (t *Tracer) TraceField(ctx context.Context, _, typeName, fieldName string, trivial bool, arguments map[string]interface{}) (context.Context, tracer.FieldFinishFunc) {
-<<<<<<< HEAD
 	return t.Tracer.TraceField(ctx, "", typeName, fieldName, trivial, arguments)
-=======
-	if t.cfg.omitTrivial && trivial {
-		return ctx, func(queryError *errors.QueryError) {}
-	}
-	opts := []ddtrace.StartSpanOption{
-		ddtracer.ServiceName(t.cfg.serviceName),
-		ddtracer.Tag(tagGraphqlField, fieldName),
-		ddtracer.Tag(tagGraphqlType, typeName),
-		ddtracer.Tag(ext.Component, componentName),
-		ddtracer.Measured(),
-	}
-	if t.cfg.traceVariables {
-		for key, value := range arguments {
-			opts = append(opts, ddtracer.Tag(fmt.Sprintf("%s.%s", tagGraphqlVariables, key), value))
-		}
-	}
-	if !math.IsNaN(t.cfg.analyticsRate) {
-		opts = append(opts, ddtracer.Tag(ext.EventSampleRate, t.cfg.analyticsRate))
-	}
-	span, ctx := ddtracer.StartSpanFromContext(ctx, "graphql.field", opts...)
-
-	ctx, field := graphqlsec.StartResolveOperation(ctx, span, types.ResolveOperationArgs{
-		TypeName:  typeName,
-		FieldName: fieldName,
-		Arguments: arguments,
-		Trivial:   trivial,
-	})
-
-	return ctx, func(err *errors.QueryError) {
-		field.Finish(types.ResolveOperationRes{Error: err})
-
-		// must explicitly check for nil, see issue golang/go#22729
-		if err != nil {
-			span.Finish(ddtracer.WithError(err))
-		} else {
-			span.Finish()
-		}
-	}
->>>>>>> e081e4a9
 }
 
 // NewTracer creates a new Tracer.
 func NewTracer(opts ...Option) tracer.Tracer {
-	t := v2.NewTracer(opts...)
-	return &Tracer{t}
+	return &Tracer{
+		Tracer: v2.NewTracer(opts...),
+	}
 }