// Unless explicitly stated otherwise all files in this repository are licensed
// under the Apache License Version 2.0.
// This product includes software developed at Datadog (https://www.datadoghq.com/).
// Copyright 2016 Datadog, Inc.

// Package gorm provides helper functions for tracing the gorm.io/gorm package (https://github.com/go-gorm/gorm).
package gorm

import (
<<<<<<< HEAD
	v2 "github.com/DataDog/dd-trace-go/v2/contrib/gorm.io/gorm.v1"
=======
	"math"

	"gopkg.in/DataDog/dd-trace-go.v1/ddtrace"
	"gopkg.in/DataDog/dd-trace-go.v1/ddtrace/ext"
	"gopkg.in/DataDog/dd-trace-go.v1/ddtrace/tracer"
	"gopkg.in/DataDog/dd-trace-go.v1/internal/log"
	"gopkg.in/DataDog/dd-trace-go.v1/internal/telemetry"
>>>>>>> e081e4a9

	"gorm.io/gorm"
)

<<<<<<< HEAD
// Open opens a new (traced) database connection. The used driver must be formerly registered
// using (gopkg.in/DataDog/dd-trace-go.v1/contrib/database/sql).Register.
func Open(dialector gorm.Dialector, cfg *gorm.Config, opts ...Option) (*gorm.DB, error) {
	return v2.Open(dialector, cfg, opts...)
=======
const componentName = "gorm.io/gorm.v1"

func init() {
	telemetry.LoadIntegration(componentName)
	tracer.MarkIntegrationImported(componentName)
}

type key string

const (
	gormSpanStartTimeKey = key("dd-trace-go:span")
)

type tracePlugin struct {
	options []Option
}

// NewTracePlugin returns a new gorm.Plugin that enhances the underlying *gorm.DB with tracing.
func NewTracePlugin(opts ...Option) gorm.Plugin {
	return tracePlugin{
		options: opts,
	}
}

func (tracePlugin) Name() string {
	return "DDTracePlugin"
}

func (g tracePlugin) Initialize(db *gorm.DB) error {
	_, err := withCallbacks(db, g.options...)
	return err
}

// Open opens a new (traced) database connection. The used driver must be formerly registered
// using (gopkg.in/DataDog/dd-trace-go.v1/contrib/database/sql).Register.
func Open(dialector gorm.Dialector, cfg *gorm.Config, opts ...Option) (*gorm.DB, error) {
	var db *gorm.DB
	var err error
	if cfg != nil {
		db, err = gorm.Open(dialector, cfg)
	} else {
		db, err = gorm.Open(dialector)
	}
	if err != nil {
		return db, err
	}
	return withCallbacks(db, opts...)
}

func withCallbacks(db *gorm.DB, opts ...Option) (*gorm.DB, error) {
	cfg := new(config)
	defaults(cfg)
	for _, fn := range opts {
		fn(cfg)
	}
	log.Debug("Registering Callbacks: %#v", cfg)

	afterFunc := func() func(*gorm.DB) {
		return func(db *gorm.DB) {
			after(db, cfg)
		}
	}

	beforeFunc := func(operationName string) func(*gorm.DB) {
		return func(db *gorm.DB) {
			before(db, operationName, cfg)
		}
	}

	cb := db.Callback()
	err := cb.Create().Before("gorm:create").Register("dd-trace-go:before_create", beforeFunc("gorm.create"))
	if err != nil {
		return db, err
	}
	err = cb.Create().After("gorm:create").Register("dd-trace-go:after_create", afterFunc())
	if err != nil {
		return db, err
	}
	err = cb.Update().Before("gorm:update").Register("dd-trace-go:before_update", beforeFunc("gorm.update"))
	if err != nil {
		return db, err
	}
	err = cb.Update().After("gorm:update").Register("dd-trace-go:after_update", afterFunc())
	if err != nil {
		return db, err
	}
	err = cb.Delete().Before("gorm:delete").Register("dd-trace-go:before_delete", beforeFunc("gorm.delete"))
	if err != nil {
		return db, err
	}
	err = cb.Delete().After("gorm:delete").Register("dd-trace-go:after_delete", afterFunc())
	if err != nil {
		return db, err
	}
	err = cb.Query().Before("gorm:query").Register("dd-trace-go:before_query", beforeFunc("gorm.query"))
	if err != nil {
		return db, err
	}
	err = cb.Query().After("gorm:query").Register("dd-trace-go:after_query", afterFunc())
	if err != nil {
		return db, err
	}
	err = cb.Row().Before("gorm:row").Register("dd-trace-go:before_row_query", beforeFunc("gorm.row_query"))
	if err != nil {
		return db, err
	}
	err = cb.Row().After("gorm:row").Register("dd-trace-go:after_row_query", afterFunc())
	if err != nil {
		return db, err
	}
	err = cb.Raw().Before("gorm:raw").Register("dd-trace-go:before_raw_query", beforeFunc("gorm.raw_query"))
	if err != nil {
		return db, err
	}
	err = cb.Raw().After("gorm:raw").Register("dd-trace-go:after_raw_query", afterFunc())
	if err != nil {
		return db, err
	}
	return db, nil
}

func before(db *gorm.DB, operationName string, cfg *config) {
	if db.Statement == nil || db.Statement.Context == nil {
		return
	}
	if db.Config == nil || db.Config.DryRun {
		return
	}
	opts := []ddtrace.StartSpanOption{
		tracer.ServiceName(cfg.serviceName),
		tracer.SpanType(ext.SpanTypeSQL),
		tracer.Tag(ext.Component, componentName),
	}
	if !math.IsNaN(cfg.analyticsRate) {
		opts = append(opts, tracer.Tag(ext.EventSampleRate, cfg.analyticsRate))
	}
	for key, tagFn := range cfg.tagFns {
		if tagFn != nil {
			opts = append(opts, tracer.Tag(key, tagFn(db)))
		}
	}

	_, ctx := tracer.StartSpanFromContext(db.Statement.Context, operationName, opts...)
	db.Statement.Context = ctx
}

func after(db *gorm.DB, cfg *config) {
	if db.Statement == nil || db.Statement.Context == nil {
		return
	}
	if db.Config == nil || db.Config.DryRun {
		return
	}
	span, ok := tracer.SpanFromContext(db.Statement.Context)
	if ok {
		var dbErr error
		if cfg.errCheck(db.Error) {
			dbErr = db.Error
		}
		span.SetTag(ext.ResourceName, db.Statement.SQL.String())
		span.Finish(tracer.WithError(dbErr))
	}
>>>>>>> e081e4a9
}<|MERGE_RESOLUTION|>--- conflicted
+++ resolved
@@ -7,188 +7,13 @@
 package gorm
 
 import (
-<<<<<<< HEAD
-	v2 "github.com/DataDog/dd-trace-go/v2/contrib/gorm.io/gorm.v1"
-=======
-	"math"
-
-	"gopkg.in/DataDog/dd-trace-go.v1/ddtrace"
-	"gopkg.in/DataDog/dd-trace-go.v1/ddtrace/ext"
-	"gopkg.in/DataDog/dd-trace-go.v1/ddtrace/tracer"
-	"gopkg.in/DataDog/dd-trace-go.v1/internal/log"
-	"gopkg.in/DataDog/dd-trace-go.v1/internal/telemetry"
->>>>>>> e081e4a9
+	v2 "github.com/DataDog/dd-trace-go/contrib/gorm.io/gorm.v1/v2"
 
 	"gorm.io/gorm"
 )
 
-<<<<<<< HEAD
 // Open opens a new (traced) database connection. The used driver must be formerly registered
 // using (gopkg.in/DataDog/dd-trace-go.v1/contrib/database/sql).Register.
 func Open(dialector gorm.Dialector, cfg *gorm.Config, opts ...Option) (*gorm.DB, error) {
 	return v2.Open(dialector, cfg, opts...)
-=======
-const componentName = "gorm.io/gorm.v1"
-
-func init() {
-	telemetry.LoadIntegration(componentName)
-	tracer.MarkIntegrationImported(componentName)
-}
-
-type key string
-
-const (
-	gormSpanStartTimeKey = key("dd-trace-go:span")
-)
-
-type tracePlugin struct {
-	options []Option
-}
-
-// NewTracePlugin returns a new gorm.Plugin that enhances the underlying *gorm.DB with tracing.
-func NewTracePlugin(opts ...Option) gorm.Plugin {
-	return tracePlugin{
-		options: opts,
-	}
-}
-
-func (tracePlugin) Name() string {
-	return "DDTracePlugin"
-}
-
-func (g tracePlugin) Initialize(db *gorm.DB) error {
-	_, err := withCallbacks(db, g.options...)
-	return err
-}
-
-// Open opens a new (traced) database connection. The used driver must be formerly registered
-// using (gopkg.in/DataDog/dd-trace-go.v1/contrib/database/sql).Register.
-func Open(dialector gorm.Dialector, cfg *gorm.Config, opts ...Option) (*gorm.DB, error) {
-	var db *gorm.DB
-	var err error
-	if cfg != nil {
-		db, err = gorm.Open(dialector, cfg)
-	} else {
-		db, err = gorm.Open(dialector)
-	}
-	if err != nil {
-		return db, err
-	}
-	return withCallbacks(db, opts...)
-}
-
-func withCallbacks(db *gorm.DB, opts ...Option) (*gorm.DB, error) {
-	cfg := new(config)
-	defaults(cfg)
-	for _, fn := range opts {
-		fn(cfg)
-	}
-	log.Debug("Registering Callbacks: %#v", cfg)
-
-	afterFunc := func() func(*gorm.DB) {
-		return func(db *gorm.DB) {
-			after(db, cfg)
-		}
-	}
-
-	beforeFunc := func(operationName string) func(*gorm.DB) {
-		return func(db *gorm.DB) {
-			before(db, operationName, cfg)
-		}
-	}
-
-	cb := db.Callback()
-	err := cb.Create().Before("gorm:create").Register("dd-trace-go:before_create", beforeFunc("gorm.create"))
-	if err != nil {
-		return db, err
-	}
-	err = cb.Create().After("gorm:create").Register("dd-trace-go:after_create", afterFunc())
-	if err != nil {
-		return db, err
-	}
-	err = cb.Update().Before("gorm:update").Register("dd-trace-go:before_update", beforeFunc("gorm.update"))
-	if err != nil {
-		return db, err
-	}
-	err = cb.Update().After("gorm:update").Register("dd-trace-go:after_update", afterFunc())
-	if err != nil {
-		return db, err
-	}
-	err = cb.Delete().Before("gorm:delete").Register("dd-trace-go:before_delete", beforeFunc("gorm.delete"))
-	if err != nil {
-		return db, err
-	}
-	err = cb.Delete().After("gorm:delete").Register("dd-trace-go:after_delete", afterFunc())
-	if err != nil {
-		return db, err
-	}
-	err = cb.Query().Before("gorm:query").Register("dd-trace-go:before_query", beforeFunc("gorm.query"))
-	if err != nil {
-		return db, err
-	}
-	err = cb.Query().After("gorm:query").Register("dd-trace-go:after_query", afterFunc())
-	if err != nil {
-		return db, err
-	}
-	err = cb.Row().Before("gorm:row").Register("dd-trace-go:before_row_query", beforeFunc("gorm.row_query"))
-	if err != nil {
-		return db, err
-	}
-	err = cb.Row().After("gorm:row").Register("dd-trace-go:after_row_query", afterFunc())
-	if err != nil {
-		return db, err
-	}
-	err = cb.Raw().Before("gorm:raw").Register("dd-trace-go:before_raw_query", beforeFunc("gorm.raw_query"))
-	if err != nil {
-		return db, err
-	}
-	err = cb.Raw().After("gorm:raw").Register("dd-trace-go:after_raw_query", afterFunc())
-	if err != nil {
-		return db, err
-	}
-	return db, nil
-}
-
-func before(db *gorm.DB, operationName string, cfg *config) {
-	if db.Statement == nil || db.Statement.Context == nil {
-		return
-	}
-	if db.Config == nil || db.Config.DryRun {
-		return
-	}
-	opts := []ddtrace.StartSpanOption{
-		tracer.ServiceName(cfg.serviceName),
-		tracer.SpanType(ext.SpanTypeSQL),
-		tracer.Tag(ext.Component, componentName),
-	}
-	if !math.IsNaN(cfg.analyticsRate) {
-		opts = append(opts, tracer.Tag(ext.EventSampleRate, cfg.analyticsRate))
-	}
-	for key, tagFn := range cfg.tagFns {
-		if tagFn != nil {
-			opts = append(opts, tracer.Tag(key, tagFn(db)))
-		}
-	}
-
-	_, ctx := tracer.StartSpanFromContext(db.Statement.Context, operationName, opts...)
-	db.Statement.Context = ctx
-}
-
-func after(db *gorm.DB, cfg *config) {
-	if db.Statement == nil || db.Statement.Context == nil {
-		return
-	}
-	if db.Config == nil || db.Config.DryRun {
-		return
-	}
-	span, ok := tracer.SpanFromContext(db.Statement.Context)
-	if ok {
-		var dbErr error
-		if cfg.errCheck(db.Error) {
-			dbErr = db.Error
-		}
-		span.SetTag(ext.ResourceName, db.Statement.SQL.String())
-		span.Finish(tracer.WithError(dbErr))
-	}
->>>>>>> e081e4a9
 }