--- conflicted
+++ resolved
@@ -8,15 +8,9 @@
 import (
 	"context"
 
-<<<<<<< HEAD
 	"github.com/DataDog/dd-trace-go/v2/ddtrace/ext"
 	"github.com/DataDog/dd-trace-go/v2/ddtrace/tracer"
 	"github.com/DataDog/dd-trace-go/v2/instrumentation"
-=======
-	"gopkg.in/DataDog/dd-trace-go.v1/ddtrace"
-	"gopkg.in/DataDog/dd-trace-go.v1/ddtrace/ext"
-	"gopkg.in/DataDog/dd-trace-go.v1/ddtrace/tracer"
->>>>>>> bad75f7f
 
 	"github.com/jackc/pgx/v5"
 	"github.com/jackc/pgx/v5/pgxpool"
@@ -186,30 +180,25 @@
 	finishSpan(ctx, data.Err)
 }
 
-<<<<<<< HEAD
+func (t *pgxTracer) TraceAcquireStart(ctx context.Context, pool *pgxpool.Pool, _ pgxpool.TraceAcquireStartData) context.Context {
+	if !t.cfg.traceAcquire {
+		return ctx
+	}
+	opts := t.spanOptions(pool.Config().ConnConfig, operationTypeAcquire, "")
+	_, ctx = tracer.StartSpanFromContext(ctx, "pgx.pool.acquire", opts...)
+	return ctx
+}
+
+func (t *pgxTracer) TraceAcquireEnd(ctx context.Context, _ *pgxpool.Pool, data pgxpool.TraceAcquireEndData) {
+	if !t.cfg.traceAcquire {
+		return
+	}
+
+	finishSpan(ctx, data.Err)
+}
+
 func (t *pgxTracer) spanOptions(connConfig *pgx.ConnConfig, op operationType, sqlStatement string, extraOpts ...tracer.StartSpanOption) []tracer.StartSpanOption {
 	opts := []tracer.StartSpanOption{
-=======
-func (t *pgxTracer) TraceAcquireStart(ctx context.Context, pool *pgxpool.Pool, _ pgxpool.TraceAcquireStartData) context.Context {
-	if !t.cfg.traceAcquire {
-		return ctx
-	}
-	opts := t.spanOptions(pool.Config().ConnConfig, operationTypeAcquire, "")
-	_, ctx = tracer.StartSpanFromContext(ctx, "pgx.pool.acquire", opts...)
-	return ctx
-}
-
-func (t *pgxTracer) TraceAcquireEnd(ctx context.Context, _ *pgxpool.Pool, data pgxpool.TraceAcquireEndData) {
-	if !t.cfg.traceAcquire {
-		return
-	}
-
-	finishSpan(ctx, data.Err)
-}
-
-func (t *pgxTracer) spanOptions(connConfig *pgx.ConnConfig, op operationType, sqlStatement string, extraOpts ...ddtrace.StartSpanOption) []ddtrace.StartSpanOption {
-	opts := []ddtrace.StartSpanOption{
->>>>>>> bad75f7f
 		tracer.ServiceName(t.cfg.serviceName),
 		tracer.SpanType(ext.SpanTypeSQL),
 		tracer.Tag(ext.DBSystem, ext.DBSystemPostgreSQL),
