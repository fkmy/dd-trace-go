// Unless explicitly stated otherwise all files in this repository are licensed
// under the Apache License Version 2.0.
// This product includes software developed at Datadog (https://www.datadoghq.com/).
// Copyright 2016 Datadog, Inc.

package kafka // import "gopkg.in/DataDog/dd-trace-go.v1/contrib/segmentio/kafka.go.v0"

import (
<<<<<<< HEAD
	v2 "github.com/DataDog/dd-trace-go/v2/contrib/segmentio/kafka-go"
=======
	"context"
	"math"
	"strings"

	"gopkg.in/DataDog/dd-trace-go.v1/datastreams"
	"gopkg.in/DataDog/dd-trace-go.v1/datastreams/options"
	"gopkg.in/DataDog/dd-trace-go.v1/ddtrace"
	"gopkg.in/DataDog/dd-trace-go.v1/ddtrace/ext"
	"gopkg.in/DataDog/dd-trace-go.v1/ddtrace/tracer"
	"gopkg.in/DataDog/dd-trace-go.v1/internal/log"
	"gopkg.in/DataDog/dd-trace-go.v1/internal/telemetry"
>>>>>>> dfa02a30

	"github.com/segmentio/kafka-go"
)

// NewReader calls kafka.NewReader and wraps the resulting Consumer.
func NewReader(conf kafka.ReaderConfig, opts ...Option) *Reader {
	return v2.NewReader(conf, opts...)
}

// NewWriter calls kafka.NewWriter and wraps the resulting Producer.
func NewWriter(conf kafka.WriterConfig, opts ...Option) *Writer {
	return v2.NewWriter(conf, opts...)
}

// WrapReader wraps a kafka.Reader so that any consumed events are traced.
func WrapReader(c *kafka.Reader, opts ...Option) *Reader {
<<<<<<< HEAD
	return v2.WrapReader(c, opts...)
}

// A Reader wraps a kafka.Reader.
type Reader = v2.Reader
=======
	wrapped := &Reader{
		Reader: c,
		cfg:    newConfig(opts...),
	}

	if c.Config().Brokers != nil {
		wrapped.bootstrapServers = strings.Join(c.Config().Brokers, ",")
	}

	if c.Config().GroupID != "" {
		wrapped.groupID = c.Config().GroupID
	}

	log.Debug("contrib/segmentio/kafka-go.v0/kafka: Wrapping Reader: %#v", wrapped.cfg)
	return wrapped
}

// A kafkaConfig struct holds information from the kafka config for span tags
type kafkaConfig struct {
	bootstrapServers string
	groupID          string
}

// A Reader wraps a kafka.Reader.
type Reader struct {
	*kafka.Reader
	kafkaConfig
	cfg  *config
	prev ddtrace.Span
}

func (r *Reader) startSpan(ctx context.Context, msg *kafka.Message) ddtrace.Span {
	opts := []tracer.StartSpanOption{
		tracer.ServiceName(r.cfg.consumerServiceName),
		tracer.ResourceName("Consume Topic " + msg.Topic),
		tracer.SpanType(ext.SpanTypeMessageConsumer),
		tracer.Tag(ext.MessagingKafkaPartition, msg.Partition),
		tracer.Tag("offset", msg.Offset),
		tracer.Tag(ext.Component, componentName),
		tracer.Tag(ext.SpanKind, ext.SpanKindConsumer),
		tracer.Tag(ext.MessagingSystem, ext.MessagingSystemKafka),
		tracer.Tag(ext.KafkaBootstrapServers, r.bootstrapServers),
		tracer.Measured(),
	}

	if !math.IsNaN(r.cfg.analyticsRate) {
		opts = append(opts, tracer.Tag(ext.EventSampleRate, r.cfg.analyticsRate))
	}
	// kafka supports headers, so try to extract a span context
	carrier := messageCarrier{msg}
	if spanctx, err := tracer.Extract(carrier); err == nil {
		opts = append(opts, tracer.ChildOf(spanctx))
	}
	span, _ := tracer.StartSpanFromContext(ctx, r.cfg.consumerSpanName, opts...)
	// reinject the span context so consumers can pick it up
	if err := tracer.Inject(span.Context(), carrier); err != nil {
		log.Debug("contrib/segmentio/kafka.go.v0: Failed to inject span context into carrier in reader, %v", err)
	}
	return span
}

// Close calls the underlying Reader.Close and if polling is enabled, finishes
// any remaining span.
func (r *Reader) Close() error {
	err := r.Reader.Close()
	if r.prev != nil {
		r.prev.Finish()
		r.prev = nil
	}
	return err
}

// ReadMessage polls the consumer for a message. Message will be traced.
func (r *Reader) ReadMessage(ctx context.Context) (kafka.Message, error) {
	if r.prev != nil {
		r.prev.Finish()
		r.prev = nil
	}
	msg, err := r.Reader.ReadMessage(ctx)
	if err != nil {
		return kafka.Message{}, err
	}
	r.prev = r.startSpan(ctx, &msg)
	setConsumeCheckpoint(r.cfg.dataStreamsEnabled, r.groupID, &msg)
	return msg, nil
}

// FetchMessage reads and returns the next message from the reader. Message will be traced.
func (r *Reader) FetchMessage(ctx context.Context) (kafka.Message, error) {
	if r.prev != nil {
		r.prev.Finish()
		r.prev = nil
	}
	msg, err := r.Reader.FetchMessage(ctx)
	if err != nil {
		return msg, err
	}
	r.prev = r.startSpan(ctx, &msg)
	setConsumeCheckpoint(r.cfg.dataStreamsEnabled, r.groupID, &msg)
	return msg, nil
}
>>>>>>> dfa02a30

func setConsumeCheckpoint(enabled bool, groupID string, msg *kafka.Message) {
	if !enabled || msg == nil {
		return
	}
	edges := []string{"direction:in", "topic:" + msg.Topic, "type:kafka"}
	if groupID != "" {
		edges = append(edges, "group:"+groupID)
	}
	carrier := messageCarrier{msg}
	ctx, ok := tracer.SetDataStreamsCheckpointWithParams(
		datastreams.ExtractFromBase64Carrier(context.Background(), carrier),
		options.CheckpointParams{PayloadSize: getConsumerMsgSize(msg)},
		edges...,
	)
	if !ok {
		return
	}
	datastreams.InjectToBase64Carrier(ctx, carrier)
	if groupID != "" {
		// only track Kafka lag if a consumer group is set.
		// since there is no ack mechanism, we consider that messages read are committed right away.
		tracer.TrackKafkaCommitOffset(groupID, msg.Topic, int32(msg.Partition), msg.Offset)
	}
}

// WrapWriter wraps a kafka.Writer so requests are traced.
func WrapWriter(w *kafka.Writer, opts ...Option) *Writer {
	return v2.WrapWriter(w, opts...)
}

// Writer wraps a kafka.Writer with tracing config data
<<<<<<< HEAD
type Writer = v2.Writer
=======
type Writer struct {
	*kafka.Writer
	kafkaConfig
	cfg *config
}

func (w *Writer) startSpan(ctx context.Context, msg *kafka.Message) ddtrace.Span {
	opts := []tracer.StartSpanOption{
		tracer.ServiceName(w.cfg.producerServiceName),
		tracer.SpanType(ext.SpanTypeMessageProducer),
		tracer.Tag(ext.Component, componentName),
		tracer.Tag(ext.SpanKind, ext.SpanKindProducer),
		tracer.Tag(ext.MessagingSystem, ext.MessagingSystemKafka),
		tracer.Tag(ext.KafkaBootstrapServers, w.bootstrapServers),
	}
	if w.Writer.Topic != "" {
		opts = append(opts, tracer.ResourceName("Produce Topic "+w.Writer.Topic))
	} else {
		opts = append(opts, tracer.ResourceName("Produce Topic "+msg.Topic))
	}
	if !math.IsNaN(w.cfg.analyticsRate) {
		opts = append(opts, tracer.Tag(ext.EventSampleRate, w.cfg.analyticsRate))
	}
	carrier := messageCarrier{msg}
	span, _ := tracer.StartSpanFromContext(ctx, w.cfg.producerSpanName, opts...)
	if err := tracer.Inject(span.Context(), carrier); err != nil {
		log.Debug("contrib/segmentio/kafka.go.v0: Failed to inject span context into carrier in writer, %v", err)
	}
	return span
}

func finishSpan(span ddtrace.Span, partition int, offset int64, err error) {
	span.SetTag(ext.MessagingKafkaPartition, partition)
	span.SetTag("offset", offset)
	span.Finish(tracer.WithError(err))
}

// WriteMessages calls kafka.go.v0.Writer.WriteMessages and traces the requests.
func (w *Writer) WriteMessages(ctx context.Context, msgs ...kafka.Message) error {
	// although there's only one call made to the SyncProducer, the messages are
	// treated individually, so we create a span for each one
	spans := make([]ddtrace.Span, len(msgs))
	for i := range msgs {
		spans[i] = w.startSpan(ctx, &msgs[i])
		setProduceCheckpoint(w.cfg.dataStreamsEnabled, &msgs[i], w.Writer)
	}
	err := w.Writer.WriteMessages(ctx, msgs...)
	for i, span := range spans {
		finishSpan(span, msgs[i].Partition, msgs[i].Offset, err)
	}
	return err
}

func setProduceCheckpoint(enabled bool, msg *kafka.Message, writer *kafka.Writer) {
	if !enabled || msg == nil {
		return
	}

	var topic string
	if writer.Topic != "" {
		topic = writer.Topic
	} else {
		topic = msg.Topic
	}

	edges := []string{"direction:out", "topic:" + topic, "type:kafka"}
	carrier := messageCarrier{msg}
	ctx, ok := tracer.SetDataStreamsCheckpointWithParams(
		datastreams.ExtractFromBase64Carrier(context.Background(), carrier),
		options.CheckpointParams{PayloadSize: getProducerMsgSize(msg)},
		edges...,
	)
	if !ok {
		return
	}

	// Headers will be dropped if the current protocol does not support them
	datastreams.InjectToBase64Carrier(ctx, carrier)
}

func getProducerMsgSize(msg *kafka.Message) (size int64) {
	for _, header := range msg.Headers {
		size += int64(len(header.Key) + len(header.Value))
	}
	if msg.Value != nil {
		size += int64(len(msg.Value))
	}
	if msg.Key != nil {
		size += int64(len(msg.Key))
	}
	return size
}

func getConsumerMsgSize(msg *kafka.Message) (size int64) {
	for _, header := range msg.Headers {
		size += int64(len(header.Key) + len(header.Value))
	}
	return size + int64(len(msg.Value)+len(msg.Key))
}
>>>>>>> dfa02a30
<|MERGE_RESOLUTION|>--- conflicted
+++ resolved
@@ -6,21 +6,12 @@
 package kafka // import "gopkg.in/DataDog/dd-trace-go.v1/contrib/segmentio/kafka.go.v0"
 
 import (
-<<<<<<< HEAD
+	"context"
+
 	v2 "github.com/DataDog/dd-trace-go/v2/contrib/segmentio/kafka-go"
-=======
-	"context"
-	"math"
-	"strings"
-
 	"gopkg.in/DataDog/dd-trace-go.v1/datastreams"
 	"gopkg.in/DataDog/dd-trace-go.v1/datastreams/options"
-	"gopkg.in/DataDog/dd-trace-go.v1/ddtrace"
-	"gopkg.in/DataDog/dd-trace-go.v1/ddtrace/ext"
 	"gopkg.in/DataDog/dd-trace-go.v1/ddtrace/tracer"
-	"gopkg.in/DataDog/dd-trace-go.v1/internal/log"
-	"gopkg.in/DataDog/dd-trace-go.v1/internal/telemetry"
->>>>>>> dfa02a30
 
 	"github.com/segmentio/kafka-go"
 )
@@ -37,115 +28,11 @@
 
 // WrapReader wraps a kafka.Reader so that any consumed events are traced.
 func WrapReader(c *kafka.Reader, opts ...Option) *Reader {
-<<<<<<< HEAD
 	return v2.WrapReader(c, opts...)
 }
 
 // A Reader wraps a kafka.Reader.
 type Reader = v2.Reader
-=======
-	wrapped := &Reader{
-		Reader: c,
-		cfg:    newConfig(opts...),
-	}
-
-	if c.Config().Brokers != nil {
-		wrapped.bootstrapServers = strings.Join(c.Config().Brokers, ",")
-	}
-
-	if c.Config().GroupID != "" {
-		wrapped.groupID = c.Config().GroupID
-	}
-
-	log.Debug("contrib/segmentio/kafka-go.v0/kafka: Wrapping Reader: %#v", wrapped.cfg)
-	return wrapped
-}
-
-// A kafkaConfig struct holds information from the kafka config for span tags
-type kafkaConfig struct {
-	bootstrapServers string
-	groupID          string
-}
-
-// A Reader wraps a kafka.Reader.
-type Reader struct {
-	*kafka.Reader
-	kafkaConfig
-	cfg  *config
-	prev ddtrace.Span
-}
-
-func (r *Reader) startSpan(ctx context.Context, msg *kafka.Message) ddtrace.Span {
-	opts := []tracer.StartSpanOption{
-		tracer.ServiceName(r.cfg.consumerServiceName),
-		tracer.ResourceName("Consume Topic " + msg.Topic),
-		tracer.SpanType(ext.SpanTypeMessageConsumer),
-		tracer.Tag(ext.MessagingKafkaPartition, msg.Partition),
-		tracer.Tag("offset", msg.Offset),
-		tracer.Tag(ext.Component, componentName),
-		tracer.Tag(ext.SpanKind, ext.SpanKindConsumer),
-		tracer.Tag(ext.MessagingSystem, ext.MessagingSystemKafka),
-		tracer.Tag(ext.KafkaBootstrapServers, r.bootstrapServers),
-		tracer.Measured(),
-	}
-
-	if !math.IsNaN(r.cfg.analyticsRate) {
-		opts = append(opts, tracer.Tag(ext.EventSampleRate, r.cfg.analyticsRate))
-	}
-	// kafka supports headers, so try to extract a span context
-	carrier := messageCarrier{msg}
-	if spanctx, err := tracer.Extract(carrier); err == nil {
-		opts = append(opts, tracer.ChildOf(spanctx))
-	}
-	span, _ := tracer.StartSpanFromContext(ctx, r.cfg.consumerSpanName, opts...)
-	// reinject the span context so consumers can pick it up
-	if err := tracer.Inject(span.Context(), carrier); err != nil {
-		log.Debug("contrib/segmentio/kafka.go.v0: Failed to inject span context into carrier in reader, %v", err)
-	}
-	return span
-}
-
-// Close calls the underlying Reader.Close and if polling is enabled, finishes
-// any remaining span.
-func (r *Reader) Close() error {
-	err := r.Reader.Close()
-	if r.prev != nil {
-		r.prev.Finish()
-		r.prev = nil
-	}
-	return err
-}
-
-// ReadMessage polls the consumer for a message. Message will be traced.
-func (r *Reader) ReadMessage(ctx context.Context) (kafka.Message, error) {
-	if r.prev != nil {
-		r.prev.Finish()
-		r.prev = nil
-	}
-	msg, err := r.Reader.ReadMessage(ctx)
-	if err != nil {
-		return kafka.Message{}, err
-	}
-	r.prev = r.startSpan(ctx, &msg)
-	setConsumeCheckpoint(r.cfg.dataStreamsEnabled, r.groupID, &msg)
-	return msg, nil
-}
-
-// FetchMessage reads and returns the next message from the reader. Message will be traced.
-func (r *Reader) FetchMessage(ctx context.Context) (kafka.Message, error) {
-	if r.prev != nil {
-		r.prev.Finish()
-		r.prev = nil
-	}
-	msg, err := r.Reader.FetchMessage(ctx)
-	if err != nil {
-		return msg, err
-	}
-	r.prev = r.startSpan(ctx, &msg)
-	setConsumeCheckpoint(r.cfg.dataStreamsEnabled, r.groupID, &msg)
-	return msg, nil
-}
->>>>>>> dfa02a30
 
 func setConsumeCheckpoint(enabled bool, groupID string, msg *kafka.Message) {
 	if !enabled || msg == nil {
@@ -178,106 +65,4 @@
 }
 
 // Writer wraps a kafka.Writer with tracing config data
-<<<<<<< HEAD
-type Writer = v2.Writer
-=======
-type Writer struct {
-	*kafka.Writer
-	kafkaConfig
-	cfg *config
-}
-
-func (w *Writer) startSpan(ctx context.Context, msg *kafka.Message) ddtrace.Span {
-	opts := []tracer.StartSpanOption{
-		tracer.ServiceName(w.cfg.producerServiceName),
-		tracer.SpanType(ext.SpanTypeMessageProducer),
-		tracer.Tag(ext.Component, componentName),
-		tracer.Tag(ext.SpanKind, ext.SpanKindProducer),
-		tracer.Tag(ext.MessagingSystem, ext.MessagingSystemKafka),
-		tracer.Tag(ext.KafkaBootstrapServers, w.bootstrapServers),
-	}
-	if w.Writer.Topic != "" {
-		opts = append(opts, tracer.ResourceName("Produce Topic "+w.Writer.Topic))
-	} else {
-		opts = append(opts, tracer.ResourceName("Produce Topic "+msg.Topic))
-	}
-	if !math.IsNaN(w.cfg.analyticsRate) {
-		opts = append(opts, tracer.Tag(ext.EventSampleRate, w.cfg.analyticsRate))
-	}
-	carrier := messageCarrier{msg}
-	span, _ := tracer.StartSpanFromContext(ctx, w.cfg.producerSpanName, opts...)
-	if err := tracer.Inject(span.Context(), carrier); err != nil {
-		log.Debug("contrib/segmentio/kafka.go.v0: Failed to inject span context into carrier in writer, %v", err)
-	}
-	return span
-}
-
-func finishSpan(span ddtrace.Span, partition int, offset int64, err error) {
-	span.SetTag(ext.MessagingKafkaPartition, partition)
-	span.SetTag("offset", offset)
-	span.Finish(tracer.WithError(err))
-}
-
-// WriteMessages calls kafka.go.v0.Writer.WriteMessages and traces the requests.
-func (w *Writer) WriteMessages(ctx context.Context, msgs ...kafka.Message) error {
-	// although there's only one call made to the SyncProducer, the messages are
-	// treated individually, so we create a span for each one
-	spans := make([]ddtrace.Span, len(msgs))
-	for i := range msgs {
-		spans[i] = w.startSpan(ctx, &msgs[i])
-		setProduceCheckpoint(w.cfg.dataStreamsEnabled, &msgs[i], w.Writer)
-	}
-	err := w.Writer.WriteMessages(ctx, msgs...)
-	for i, span := range spans {
-		finishSpan(span, msgs[i].Partition, msgs[i].Offset, err)
-	}
-	return err
-}
-
-func setProduceCheckpoint(enabled bool, msg *kafka.Message, writer *kafka.Writer) {
-	if !enabled || msg == nil {
-		return
-	}
-
-	var topic string
-	if writer.Topic != "" {
-		topic = writer.Topic
-	} else {
-		topic = msg.Topic
-	}
-
-	edges := []string{"direction:out", "topic:" + topic, "type:kafka"}
-	carrier := messageCarrier{msg}
-	ctx, ok := tracer.SetDataStreamsCheckpointWithParams(
-		datastreams.ExtractFromBase64Carrier(context.Background(), carrier),
-		options.CheckpointParams{PayloadSize: getProducerMsgSize(msg)},
-		edges...,
-	)
-	if !ok {
-		return
-	}
-
-	// Headers will be dropped if the current protocol does not support them
-	datastreams.InjectToBase64Carrier(ctx, carrier)
-}
-
-func getProducerMsgSize(msg *kafka.Message) (size int64) {
-	for _, header := range msg.Headers {
-		size += int64(len(header.Key) + len(header.Value))
-	}
-	if msg.Value != nil {
-		size += int64(len(msg.Value))
-	}
-	if msg.Key != nil {
-		size += int64(len(msg.Key))
-	}
-	return size
-}
-
-func getConsumerMsgSize(msg *kafka.Message) (size int64) {
-	for _, header := range msg.Headers {
-		size += int64(len(header.Key) + len(header.Value))
-	}
-	return size + int64(len(msg.Value)+len(msg.Key))
-}
->>>>>>> dfa02a30
+type Writer = v2.Writer