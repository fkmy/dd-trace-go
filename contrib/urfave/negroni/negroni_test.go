// Unless explicitly stated otherwise all files in this repository are licensed
// under the Apache License Version 2.0.
// This product includes software developed at Datadog (https://www.datadoghq.com/).
// Copyright 2016 Datadog, Inc.

// Package negroni provides helper functions for tracing the urfave/negroni package (https://github.com/urfave/negroni).
package negroni

import (
	"fmt"
	"net/http"
	"net/http/httptest"
	"strconv"
	"strings"
	"testing"

	"github.com/DataDog/dd-trace-go/v2/ddtrace/ext"
	"github.com/DataDog/dd-trace-go/v2/ddtrace/mocktracer"
	"github.com/DataDog/dd-trace-go/v2/ddtrace/tracer"
	"github.com/DataDog/dd-trace-go/v2/instrumentation"
	"github.com/DataDog/dd-trace-go/v2/instrumentation/testutils"

	"github.com/stretchr/testify/assert"
	"github.com/urfave/negroni"
)

func TestChildSpan(t *testing.T) {
	assert := assert.New(t)
	mt := mocktracer.Start()
	defer mt.Stop()

	mux := http.NewServeMux()
	mux.HandleFunc("/user", func(w http.ResponseWriter, r *http.Request) {
		_, ok := tracer.SpanFromContext(r.Context())
		assert.True(ok)
		w.WriteHeader(200)
	})

	router := negroni.New()
	router.Use(Middleware())
	router.UseHandler(mux)
	r := httptest.NewRequest("GET", "/user", nil)
	w := httptest.NewRecorder()
	router.ServeHTTP(w, r)
}

func TestWithHeaderTags(t *testing.T) {
	setupReq := func(opts ...Option) *http.Request {
		mux := http.NewServeMux()
		mux.HandleFunc("/test", func(w http.ResponseWriter, r *http.Request) {
			w.Write([]byte("test"))
		})
		router := negroni.New()
		router.Use(Middleware(opts...))
		router.UseHandler(mux)
		r := httptest.NewRequest("GET", "/test", nil)
		r.Header.Set("h!e@a-d.e*r", "val")
		r.Header.Add("h!e@a-d.e*r", "val2")
		r.Header.Set("2header", "2val")
		r.Header.Set("3header", "3val")
		w := httptest.NewRecorder()
		router.ServeHTTP(w, r)
		return r
	}
	t.Run("default-off", func(t *testing.T) {
		mt := mocktracer.Start()
		defer mt.Stop()
<<<<<<< HEAD
		headerTags := instrumentation.NewHeaderTags([]string{"h!e@a-d.e*r", "2header", "3header", "x-datadog-header"})
=======
		htArgs := []string{"h!e@a-d.e*r", "2header", "3header"}
>>>>>>> bad75f7f
		setupReq()
		spans := mt.FinishedSpans()
		assert := assert.New(t)
		assert.Equal(len(spans), 1)
		s := spans[0]
		headerTags.Iter(func(header string, tag string) {
			assert.NotContains(s.Tags(), tag)
		})
	})
	t.Run("integration", func(t *testing.T) {
		mt := mocktracer.Start()
		defer mt.Stop()

		htArgs := []string{"h!e@a-d.e*r", "2header:tag"}
		headerTags := instrumentation.NewHeaderTags(htArgs)

		r := setupReq(WithHeaderTags(htArgs))
		spans := mt.FinishedSpans()
		assert := assert.New(t)
		assert.Equal(len(spans), 1)
		s := spans[0]

		headerTags.Iter(func(header string, tag string) {
			assert.Equal(strings.Join(r.Header.Values(header), ","), s.Tags()[tag])
<<<<<<< HEAD
		})
		assert.NotContains(s.Tags(), "http.headers.x-datadog-header")
=======
		}
>>>>>>> bad75f7f
	})

	t.Run("global", func(t *testing.T) {
		mt := mocktracer.Start()
		defer mt.Stop()

		htArgs := []string{"3header"}
		testutils.SetGlobalHeaderTags(t, htArgs...)
		headerTags := instrumentation.NewHeaderTags(htArgs)

		r := setupReq()
		spans := mt.FinishedSpans()
		assert := assert.New(t)
		assert.Equal(len(spans), 1)
		s := spans[0]

<<<<<<< HEAD
		headerTags.Iter(func(header string, tag string) {
			assert.Equal(strings.Join(r.Header.Values(header), ","), s.Tags()[tag])
		})
		assert.NotContains(s.Tags(), "http.headers.x-datadog-header")
=======
		assert.Equal(strings.Join(r.Header.Values(header), ","), s.Tags()[tag])
>>>>>>> bad75f7f
	})

	t.Run("override", func(t *testing.T) {
		mt := mocktracer.Start()
		defer mt.Stop()

		testutils.SetGlobalHeaderTags(t, "3header")
		htArgs := []string{"h!e@a-d.e*r", "2header:tag"}
		headerTags := instrumentation.NewHeaderTags(htArgs)

		r := setupReq(WithHeaderTags(htArgs))
		spans := mt.FinishedSpans()
		assert := assert.New(t)
		assert.Equal(len(spans), 1)
		s := spans[0]

		headerTags.Iter(func(header string, tag string) {
			assert.Equal(strings.Join(r.Header.Values(header), ","), s.Tags()[tag])
<<<<<<< HEAD
		})
		assert.NotContains(s.Tags(), "http.headers.x-datadog-header")
		assert.NotContains(s.Tags(), "3header")
=======
		}
		assert.NotContains(s.Tags(), globalT)
>>>>>>> bad75f7f
	})
}

func TestTrace200(t *testing.T) {
	assertDoRequest := func(assert *assert.Assertions, mt mocktracer.Tracer, router *negroni.Negroni, resourceName string) {
		r := httptest.NewRequest("GET", "/user", nil)
		w := httptest.NewRecorder()

		// do and verify the request
		router.ServeHTTP(w, r)
		response := w.Result()
		defer response.Body.Close()
		assert.Equal(response.StatusCode, 200)

		// verify traces look good
		spans := mt.FinishedSpans()
		assert.Len(spans, 1)
		span := spans[0]
		assert.Equal("http.request", span.OperationName())
		assert.Equal(ext.SpanTypeWeb, span.Tag(ext.SpanType))
		assert.Equal("foobar", span.Tag(ext.ServiceName))
		assert.Equal(resourceName, span.Tag(ext.ResourceName))
		assert.Equal("200", span.Tag(ext.HTTPCode))
		assert.Equal("GET", span.Tag(ext.HTTPMethod))
		assert.Equal("http://example.com/user", span.Tag(ext.HTTPURL))
		assert.Equal("urfave/negroni", span.Tag(ext.Component))
		assert.Equal(ext.SpanKindServer, span.Tag(ext.SpanKind))
	}

	t.Run("response", func(t *testing.T) {
		assert := assert.New(t)
		mt := mocktracer.Start()
		defer mt.Stop()

		mux := http.NewServeMux()
		mux.HandleFunc("/user", func(w http.ResponseWriter, r *http.Request) {
			span, ok := tracer.SpanFromContext(r.Context())
			assert.True(ok)
			assert.Equal(mocktracer.MockSpan(span).Tag(ext.ServiceName), "foobar")
			w.WriteHeader(200)
			w.Write([]byte("hi!"))
		})

		router := negroni.New()
		router.Use(Middleware(WithService("foobar")))
		router.UseHandler(mux)
		assertDoRequest(assert, mt, router, "")
	})

	t.Run("no-response", func(t *testing.T) {
		assert := assert.New(t)
		mt := mocktracer.Start()
		defer mt.Stop()

		mux := http.NewServeMux()
		mux.HandleFunc("/user", func(w http.ResponseWriter, r *http.Request) {
			span, ok := tracer.SpanFromContext(r.Context())
			assert.True(ok)
			assert.Equal(mocktracer.MockSpan(span).Tag(ext.ServiceName), "foobar")
			w.WriteHeader(200)
		})

		router := negroni.New()
		router.Use(Middleware(WithService("foobar")))
		router.UseHandler(mux)
		assertDoRequest(assert, mt, router, "")
	})
	t.Run("resourcename", func(t *testing.T) {
		assert := assert.New(t)
		mt := mocktracer.Start()
		defer mt.Stop()

		mux := http.NewServeMux()
		mux.HandleFunc("/user", func(w http.ResponseWriter, r *http.Request) {
			span, ok := tracer.SpanFromContext(r.Context())
			assert.True(ok)
			assert.Equal(mocktracer.MockSpan(span).Tag(ext.ServiceName), "foobar")
			w.WriteHeader(200)
		})

		router := negroni.New()
		router.Use(Middleware(WithService("foobar"), WithResourceNamer(func(r *http.Request) string {
			return fmt.Sprintf("%s %s", r.Method, r.URL.Path)
		})))
		router.UseHandler(mux)
		assertDoRequest(assert, mt, router, "GET /user")
	})
}

func TestError(t *testing.T) {
	assertSpan := func(assert *assert.Assertions, spans []*mocktracer.Span, code int) {
		assert.Len(spans, 1)
		span := spans[0]
		assert.Equal("http.request", span.OperationName())
		assert.Equal(strconv.Itoa(code), span.Tag(ext.HTTPCode))
		wantErr := fmt.Sprintf("%d: %s", code, http.StatusText(code))
		assert.Equal(wantErr, span.Tag(ext.ErrorMsg))
	}

	t.Run("default", func(t *testing.T) {
		assert := assert.New(t)
		mt := mocktracer.Start()
		defer mt.Stop()

		// setup
		router := negroni.New()
		router.Use(Middleware())

		code := 500

		// a handler with an error and make the requests
		mux := http.NewServeMux()
		mux.HandleFunc("/err", func(w http.ResponseWriter, r *http.Request) {
			http.Error(w, fmt.Sprintf("%d!", code), code)
		})
		router.UseHandler(mux)

		r := httptest.NewRequest("GET", "/err", nil)
		w := httptest.NewRecorder()
		router.ServeHTTP(w, r)
		response := w.Result()
		defer response.Body.Close()
		assert.Equal(response.StatusCode, code)

		// verify the errors and status are correct
		spans := mt.FinishedSpans()
		assertSpan(assert, spans, code)
	})

	t.Run("custom", func(t *testing.T) {
		assert := assert.New(t)
		mt := mocktracer.Start()
		defer mt.Stop()

		// setup
		router := negroni.New()
		router.Use(Middleware(WithStatusCheck(func(statusCode int) bool {
			return statusCode >= 400
		}),
			WithSpanOptions(tracer.Tag("foo", "bar")),
		))
		code := 404
		// a handler with an error and make the requests
		mux := http.NewServeMux()
		mux.HandleFunc("/err", func(w http.ResponseWriter, r *http.Request) {
			http.Error(w, fmt.Sprintf("%d!", code), code)
		})
		router.UseHandler(mux)
		r := httptest.NewRequest("GET", "/err", nil)
		w := httptest.NewRecorder()
		router.ServeHTTP(w, r)
		response := w.Result()
		defer response.Body.Close()
		assert.Equal(response.StatusCode, code)

		// verify the errors and status are correct
		spans := mt.FinishedSpans()
		assertSpan(assert, spans, code)
	})
}

func TestGetSpanNotInstrumented(t *testing.T) {
	assert := assert.New(t)

	mux := http.NewServeMux()
	mux.HandleFunc("/user", func(w http.ResponseWriter, r *http.Request) {
	})

	router := negroni.New()
	router.Use(Middleware())
	router.UseHandler(mux)

	r := httptest.NewRequest("GET", "/user", nil)
	w := httptest.NewRecorder()
	router.ServeHTTP(w, r)
	response := w.Result()
	defer response.Body.Close()
	assert.Equal(response.StatusCode, 200)
}

func TestPropagation(t *testing.T) {
	assert := assert.New(t)
	mt := mocktracer.Start()
	defer mt.Stop()

	r := httptest.NewRequest("GET", "/user", nil)
	w := httptest.NewRecorder()

	pspan := tracer.StartSpan("test")
	tracer.Inject(pspan.Context(), tracer.HTTPHeadersCarrier(r.Header))

	mux := http.NewServeMux()
	mux.HandleFunc("/user", func(w http.ResponseWriter, r *http.Request) {
		span, ok := tracer.SpanFromContext(r.Context())
		assert.True(ok)
		assert.Equal(mocktracer.MockSpan(span).ParentID(), mocktracer.MockSpan(pspan).SpanID())
		w.WriteHeader(200)
	})

	router := negroni.New()
	router.Use(Middleware())
	router.UseHandler(mux)
	router.ServeHTTP(w, r)
}

func TestAnalyticsSettings(t *testing.T) {
	assertRate := func(t *testing.T, mt mocktracer.Tracer, rate interface{}, opts ...Option) {
		router := negroni.New()
		router.Use(Middleware(opts...))

		mux := http.NewServeMux()
		mux.HandleFunc("/user", func(w http.ResponseWriter, r *http.Request) {
			_, ok := tracer.SpanFromContext(r.Context())
			assert.True(t, ok)
		})
		router.UseHandler(mux)

		r := httptest.NewRequest("GET", "/user/123", nil)
		w := httptest.NewRecorder()

		router.ServeHTTP(w, r)
		spans := mt.FinishedSpans()
		assert.Len(t, spans, 1)
		s := spans[0]
		assert.Equal(t, rate, s.Tag(ext.EventSampleRate))
	}

	t.Run("defaults", func(t *testing.T) {
		mt := mocktracer.Start()
		defer mt.Stop()
		assertRate(t, mt, nil)
	})

	t.Run("global", func(t *testing.T) {
		mt := mocktracer.Start()
		defer mt.Stop()

		testutils.SetGlobalAnalyticsRate(t, 0.4)
		assertRate(t, mt, 0.4)
	})

	t.Run("enabled", func(t *testing.T) {
		mt := mocktracer.Start()
		defer mt.Stop()
		assertRate(t, mt, 1.0, WithAnalytics(true))
	})

	t.Run("disabled", func(t *testing.T) {
		mt := mocktracer.Start()
		defer mt.Stop()
		assertRate(t, mt, nil, WithAnalytics(false))
	})

	t.Run("override", func(t *testing.T) {
		mt := mocktracer.Start()
		defer mt.Stop()

		testutils.SetGlobalAnalyticsRate(t, 0.4)
		assertRate(t, mt, 0.23, WithAnalyticsRate(0.23))
	})
}

func TestServiceName(t *testing.T) {
	assertServiceName := func(t *testing.T, mt mocktracer.Tracer, router *negroni.Negroni, servicename string) {
		assert := assert.New(t)
		mux := http.NewServeMux()
		mux.HandleFunc("/user", func(w http.ResponseWriter, r *http.Request) {
			span, ok := tracer.SpanFromContext(r.Context())
			assert.True(ok)
			assert.Equal(mocktracer.MockSpan(span).Tag(ext.ServiceName), servicename)
			w.WriteHeader(200)
		})

		router.UseHandler(mux)

		r := httptest.NewRequest("GET", "/user", nil)
		w := httptest.NewRecorder()

		// do and verify the request
		router.ServeHTTP(w, r)
		response := w.Result()
		defer response.Body.Close()
		assert.Equal(response.StatusCode, 200)

		// verify traces look good
		spans := mt.FinishedSpans()
		assert.Len(spans, 1)
		span := spans[0]
		assert.Equal(servicename, span.Tag(ext.ServiceName))
	}

	t.Run("default", func(t *testing.T) {
		mt := mocktracer.Start()
		defer mt.Stop()

		router := negroni.New()
		router.Use(Middleware())
		assertServiceName(t, mt, router, "negroni.router")
	})

	t.Run("global", func(t *testing.T) {
		testutils.SetGlobalServiceName(t, "global-service")

		mt := mocktracer.Start()
		defer mt.Stop()

		router := negroni.New()
		router.Use(Middleware())
		assertServiceName(t, mt, router, "global-service")
	})

	t.Run("custom", func(t *testing.T) {
		mt := mocktracer.Start()
		defer mt.Stop()

		router := negroni.New()
		router.Use(Middleware(WithService("my-service")))
		assertServiceName(t, mt, router, "my-service")
	})
}<|MERGE_RESOLUTION|>--- conflicted
+++ resolved
@@ -65,11 +65,7 @@
 	t.Run("default-off", func(t *testing.T) {
 		mt := mocktracer.Start()
 		defer mt.Stop()
-<<<<<<< HEAD
 		headerTags := instrumentation.NewHeaderTags([]string{"h!e@a-d.e*r", "2header", "3header", "x-datadog-header"})
-=======
-		htArgs := []string{"h!e@a-d.e*r", "2header", "3header"}
->>>>>>> bad75f7f
 		setupReq()
 		spans := mt.FinishedSpans()
 		assert := assert.New(t)
@@ -94,12 +90,8 @@
 
 		headerTags.Iter(func(header string, tag string) {
 			assert.Equal(strings.Join(r.Header.Values(header), ","), s.Tags()[tag])
-<<<<<<< HEAD
 		})
 		assert.NotContains(s.Tags(), "http.headers.x-datadog-header")
-=======
-		}
->>>>>>> bad75f7f
 	})
 
 	t.Run("global", func(t *testing.T) {
@@ -116,14 +108,10 @@
 		assert.Equal(len(spans), 1)
 		s := spans[0]
 
-<<<<<<< HEAD
 		headerTags.Iter(func(header string, tag string) {
 			assert.Equal(strings.Join(r.Header.Values(header), ","), s.Tags()[tag])
 		})
 		assert.NotContains(s.Tags(), "http.headers.x-datadog-header")
-=======
-		assert.Equal(strings.Join(r.Header.Values(header), ","), s.Tags()[tag])
->>>>>>> bad75f7f
 	})
 
 	t.Run("override", func(t *testing.T) {
@@ -142,14 +130,9 @@
 
 		headerTags.Iter(func(header string, tag string) {
 			assert.Equal(strings.Join(r.Header.Values(header), ","), s.Tags()[tag])
-<<<<<<< HEAD
 		})
 		assert.NotContains(s.Tags(), "http.headers.x-datadog-header")
 		assert.NotContains(s.Tags(), "3header")
-=======
-		}
-		assert.NotContains(s.Tags(), globalT)
->>>>>>> bad75f7f
 	})
 }
 
