// Unless explicitly stated otherwise all files in this repository are licensed
// under the Apache License Version 2.0.
// This product includes software developed at Datadog (https://www.datadoghq.com/).
// Copyright 2016 Datadog, Inc.

// Package sarama provides functions to trace the IBM/sarama package (https://github.com/IBM/sarama).
package sarama // import "gopkg.in/DataDog/dd-trace-go.v1/contrib/IBM/sarama"

import (
<<<<<<< HEAD
	v2 "github.com/DataDog/dd-trace-go/v2/contrib/IBM/sarama"
=======
	"context"
	"math"

	"gopkg.in/DataDog/dd-trace-go.v1/datastreams"
	"gopkg.in/DataDog/dd-trace-go.v1/datastreams/options"
	"gopkg.in/DataDog/dd-trace-go.v1/ddtrace"
	"gopkg.in/DataDog/dd-trace-go.v1/ddtrace/ext"
	"gopkg.in/DataDog/dd-trace-go.v1/ddtrace/tracer"
	"gopkg.in/DataDog/dd-trace-go.v1/internal/log"
	"gopkg.in/DataDog/dd-trace-go.v1/internal/telemetry"
>>>>>>> e081e4a9

	"github.com/IBM/sarama"
)

// WrapPartitionConsumer wraps a sarama.PartitionConsumer causing each received
// message to be traced.
func WrapPartitionConsumer(pc sarama.PartitionConsumer, opts ...Option) sarama.PartitionConsumer {
<<<<<<< HEAD
	return v2.WrapPartitionConsumer(pc, opts...)
=======
	cfg := new(config)
	defaults(cfg)
	for _, opt := range opts {
		opt(cfg)
	}
	log.Debug("contrib/IBM/sarama: Wrapping Partition Consumer: %#v", cfg)
	wrapped := &partitionConsumer{
		PartitionConsumer: pc,
		messages:          make(chan *sarama.ConsumerMessage),
	}
	go func() {
		msgs := pc.Messages()
		var prev ddtrace.Span
		for msg := range msgs {
			// create the next span from the message
			opts := []tracer.StartSpanOption{
				tracer.ServiceName(cfg.consumerServiceName),
				tracer.ResourceName("Consume Topic " + msg.Topic),
				tracer.SpanType(ext.SpanTypeMessageConsumer),
				tracer.Tag(ext.MessagingKafkaPartition, msg.Partition),
				tracer.Tag("offset", msg.Offset),
				tracer.Tag(ext.Component, componentName),
				tracer.Tag(ext.SpanKind, ext.SpanKindConsumer),
				tracer.Tag(ext.MessagingSystem, ext.MessagingSystemKafka),
				tracer.Measured(),
			}
			if !math.IsNaN(cfg.analyticsRate) {
				opts = append(opts, tracer.Tag(ext.EventSampleRate, cfg.analyticsRate))
			}
			// kafka supports headers, so try to extract a span context
			carrier := NewConsumerMessageCarrier(msg)
			if spanctx, err := tracer.Extract(carrier); err == nil {
				opts = append(opts, tracer.ChildOf(spanctx))
			}
			next := tracer.StartSpan(cfg.consumerSpanName, opts...)
			// reinject the span context so consumers can pick it up
			tracer.Inject(next.Context(), carrier)
			setConsumeCheckpoint(cfg.dataStreamsEnabled, cfg.groupID, msg)

			wrapped.messages <- msg

			// if the next message was received, finish the previous span
			if prev != nil {
				prev.Finish()
			}
			prev = next
		}
		// finish any remaining span
		if prev != nil {
			prev.Finish()
		}
		close(wrapped.messages)
	}()
	return wrapped
}

type consumer struct {
	sarama.Consumer
	opts []Option
}

// ConsumePartition invokes Consumer.ConsumePartition and wraps the resulting
// PartitionConsumer.
func (c *consumer) ConsumePartition(topic string, partition int32, offset int64) (sarama.PartitionConsumer, error) {
	pc, err := c.Consumer.ConsumePartition(topic, partition, offset)
	if err != nil {
		return pc, err
	}
	return WrapPartitionConsumer(pc, c.opts...), nil
>>>>>>> e081e4a9
}

// WrapConsumer wraps a sarama.Consumer wrapping any PartitionConsumer created
// via Consumer.ConsumePartition.
func WrapConsumer(c sarama.Consumer, opts ...Option) sarama.Consumer {
<<<<<<< HEAD
	return v2.WrapConsumer(c, opts...)
=======
	return &consumer{
		Consumer: c,
		opts:     opts,
	}
}

type syncProducer struct {
	sarama.SyncProducer
	version sarama.KafkaVersion
	cfg     *config
}

// SendMessage calls sarama.SyncProducer.SendMessage and traces the request.
func (p *syncProducer) SendMessage(msg *sarama.ProducerMessage) (partition int32, offset int64, err error) {
	span := startProducerSpan(p.cfg, p.version, msg)
	setProduceCheckpoint(p.cfg.dataStreamsEnabled, msg, p.version)
	partition, offset, err = p.SyncProducer.SendMessage(msg)
	finishProducerSpan(span, partition, offset, err)
	if err == nil && p.cfg.dataStreamsEnabled {
		tracer.TrackKafkaProduceOffset(msg.Topic, partition, offset)
	}
	return partition, offset, err
}

// SendMessages calls sarama.SyncProducer.SendMessages and traces the requests.
func (p *syncProducer) SendMessages(msgs []*sarama.ProducerMessage) error {
	// although there's only one call made to the SyncProducer, the messages are
	// treated individually, so we create a span for each one
	spans := make([]ddtrace.Span, len(msgs))
	for i, msg := range msgs {
		setProduceCheckpoint(p.cfg.dataStreamsEnabled, msg, p.version)
		spans[i] = startProducerSpan(p.cfg, p.version, msg)
	}
	err := p.SyncProducer.SendMessages(msgs)
	for i, span := range spans {
		finishProducerSpan(span, msgs[i].Partition, msgs[i].Offset, err)
	}
	if err == nil && p.cfg.dataStreamsEnabled {
		// we only track Kafka lag if messages have been sent successfully. Otherwise, we have no way to know to which partition data was sent to.
		for _, msg := range msgs {
			tracer.TrackKafkaProduceOffset(msg.Topic, msg.Partition, msg.Offset)
		}
	}
	return err
>>>>>>> e081e4a9
}

// WrapSyncProducer wraps a sarama.SyncProducer so that all produced messages
// are traced.
func WrapSyncProducer(saramaConfig *sarama.Config, producer sarama.SyncProducer, opts ...Option) sarama.SyncProducer {
	return v2.WrapSyncProducer(saramaConfig, producer, opts...)
}

// WrapAsyncProducer wraps a sarama.AsyncProducer so that all produced messages
// are traced. It requires the underlying sarama Config so we can know whether
// or not successes will be returned. Tracing requires at least sarama.V0_11_0_0
// version which is the first version that supports headers. Only spans of
// successfully published messages have partition and offset tags set.
func WrapAsyncProducer(saramaConfig *sarama.Config, p sarama.AsyncProducer, opts ...Option) sarama.AsyncProducer {
<<<<<<< HEAD
	return v2.WrapAsyncProducer(saramaConfig, p, opts...)
=======
	cfg := new(config)
	defaults(cfg)
	for _, opt := range opts {
		opt(cfg)
	}
	log.Debug("contrib/IBM/sarama: Wrapping Async Producer: %#v", cfg)
	if saramaConfig == nil {
		saramaConfig = sarama.NewConfig()
		saramaConfig.Version = sarama.V0_11_0_0
	} else if !saramaConfig.Version.IsAtLeast(sarama.V0_11_0_0) {
		log.Error("Tracing Sarama async producer requires at least sarama.V0_11_0_0 version")
	}
	wrapped := &asyncProducer{
		AsyncProducer: p,
		input:         make(chan *sarama.ProducerMessage),
		successes:     make(chan *sarama.ProducerMessage),
		errors:        make(chan *sarama.ProducerError),
	}
	go func() {
		spans := make(map[uint64]ddtrace.Span)
		defer close(wrapped.input)
		defer close(wrapped.successes)
		defer close(wrapped.errors)
		for {
			select {
			case msg := <-wrapped.input:
				span := startProducerSpan(cfg, saramaConfig.Version, msg)
				setProduceCheckpoint(cfg.dataStreamsEnabled, msg, saramaConfig.Version)
				p.Input() <- msg
				if saramaConfig.Producer.Return.Successes {
					spanID := span.Context().SpanID()
					spans[spanID] = span
				} else {
					// if returning successes isn't enabled, we just finish the
					// span right away because there's no way to know when it will
					// be done
					span.Finish()
				}
			case msg, ok := <-p.Successes():
				if !ok {
					// producer was closed, so exit
					return
				}
				if cfg.dataStreamsEnabled {
					// we only track Kafka lag if returning successes is enabled. Otherwise, we have no way to know to which partition data was sent to.
					tracer.TrackKafkaProduceOffset(msg.Topic, msg.Partition, msg.Offset)
				}
				if spanctx, spanFound := getSpanContext(msg); spanFound {
					spanID := spanctx.SpanID()
					if span, ok := spans[spanID]; ok {
						delete(spans, spanID)
						finishProducerSpan(span, msg.Partition, msg.Offset, nil)
					}
				}
				wrapped.successes <- msg
			case err, ok := <-p.Errors():
				if !ok {
					// producer was closed
					return
				}
				if spanctx, spanFound := getSpanContext(err.Msg); spanFound {
					spanID := spanctx.SpanID()
					if span, ok := spans[spanID]; ok {
						delete(spans, spanID)
						span.Finish(tracer.WithError(err))
					}
				}
				wrapped.errors <- err
			}
		}
	}()
	return wrapped
}

func startProducerSpan(cfg *config, version sarama.KafkaVersion, msg *sarama.ProducerMessage) ddtrace.Span {
	carrier := NewProducerMessageCarrier(msg)
	opts := []tracer.StartSpanOption{
		tracer.ServiceName(cfg.producerServiceName),
		tracer.ResourceName("Produce Topic " + msg.Topic),
		tracer.SpanType(ext.SpanTypeMessageProducer),
		tracer.Tag(ext.Component, componentName),
		tracer.Tag(ext.SpanKind, ext.SpanKindProducer),
		tracer.Tag(ext.MessagingSystem, ext.MessagingSystemKafka),
	}
	if !math.IsNaN(cfg.analyticsRate) {
		opts = append(opts, tracer.Tag(ext.EventSampleRate, cfg.analyticsRate))
	}
	// if there's a span context in the headers, use that as the parent
	if spanctx, err := tracer.Extract(carrier); err == nil {
		opts = append(opts, tracer.ChildOf(spanctx))
	}
	span := tracer.StartSpan(cfg.producerSpanName, opts...)
	if version.IsAtLeast(sarama.V0_11_0_0) {
		// re-inject the span context so consumers can pick it up
		tracer.Inject(span.Context(), carrier)
	}
	return span
}

func finishProducerSpan(span ddtrace.Span, partition int32, offset int64, err error) {
	span.SetTag(ext.MessagingKafkaPartition, partition)
	span.SetTag("offset", offset)
	span.Finish(tracer.WithError(err))
}

func getSpanContext(msg *sarama.ProducerMessage) (ddtrace.SpanContext, bool) {
	carrier := NewProducerMessageCarrier(msg)
	spanctx, err := tracer.Extract(carrier)
	if err != nil {
		return nil, false
	}

	return spanctx, true
}

func setProduceCheckpoint(enabled bool, msg *sarama.ProducerMessage, version sarama.KafkaVersion) {
	if !enabled || msg == nil {
		return
	}
	edges := []string{"direction:out", "topic:" + msg.Topic, "type:kafka"}
	carrier := NewProducerMessageCarrier(msg)
	ctx, ok := tracer.SetDataStreamsCheckpointWithParams(datastreams.ExtractFromBase64Carrier(context.Background(), carrier), options.CheckpointParams{PayloadSize: getProducerMsgSize(msg)}, edges...)
	if !ok || !version.IsAtLeast(sarama.V0_11_0_0) {
		return
	}
	datastreams.InjectToBase64Carrier(ctx, carrier)
}

func setConsumeCheckpoint(enabled bool, groupID string, msg *sarama.ConsumerMessage) {
	if !enabled || msg == nil {
		return
	}
	edges := []string{"direction:in", "topic:" + msg.Topic, "type:kafka"}
	if groupID != "" {
		edges = append(edges, "group:"+groupID)
	}
	carrier := NewConsumerMessageCarrier(msg)
	ctx, ok := tracer.SetDataStreamsCheckpointWithParams(datastreams.ExtractFromBase64Carrier(context.Background(), carrier), options.CheckpointParams{PayloadSize: getConsumerMsgSize(msg)}, edges...)
	if !ok {
		return
	}
	datastreams.InjectToBase64Carrier(ctx, carrier)
	if groupID != "" {
		// only track Kafka lag if a consumer group is set.
		// since there is no ack mechanism, we consider that messages read are committed right away.
		tracer.TrackKafkaCommitOffset(groupID, msg.Topic, msg.Partition, msg.Offset)
	}
}

func getProducerMsgSize(msg *sarama.ProducerMessage) (size int64) {
	for _, header := range msg.Headers {
		size += int64(len(header.Key) + len(header.Value))
	}
	if msg.Value != nil {
		size += int64(msg.Value.Length())
	}
	if msg.Key != nil {
		size += int64(msg.Key.Length())
	}
	return size
}

func getConsumerMsgSize(msg *sarama.ConsumerMessage) (size int64) {
	for _, header := range msg.Headers {
		size += int64(len(header.Key) + len(header.Value))
	}
	return size + int64(len(msg.Value)+len(msg.Key))
>>>>>>> e081e4a9
}<|MERGE_RESOLUTION|>--- conflicted
+++ resolved
@@ -7,20 +7,7 @@
 package sarama // import "gopkg.in/DataDog/dd-trace-go.v1/contrib/IBM/sarama"
 
 import (
-<<<<<<< HEAD
-	v2 "github.com/DataDog/dd-trace-go/v2/contrib/IBM/sarama"
-=======
-	"context"
-	"math"
-
-	"gopkg.in/DataDog/dd-trace-go.v1/datastreams"
-	"gopkg.in/DataDog/dd-trace-go.v1/datastreams/options"
-	"gopkg.in/DataDog/dd-trace-go.v1/ddtrace"
-	"gopkg.in/DataDog/dd-trace-go.v1/ddtrace/ext"
-	"gopkg.in/DataDog/dd-trace-go.v1/ddtrace/tracer"
-	"gopkg.in/DataDog/dd-trace-go.v1/internal/log"
-	"gopkg.in/DataDog/dd-trace-go.v1/internal/telemetry"
->>>>>>> e081e4a9
+	v2 "github.com/DataDog/dd-trace-go/contrib/IBM/sarama/v2"
 
 	"github.com/IBM/sarama"
 )
@@ -28,132 +15,13 @@
 // WrapPartitionConsumer wraps a sarama.PartitionConsumer causing each received
 // message to be traced.
 func WrapPartitionConsumer(pc sarama.PartitionConsumer, opts ...Option) sarama.PartitionConsumer {
-<<<<<<< HEAD
 	return v2.WrapPartitionConsumer(pc, opts...)
-=======
-	cfg := new(config)
-	defaults(cfg)
-	for _, opt := range opts {
-		opt(cfg)
-	}
-	log.Debug("contrib/IBM/sarama: Wrapping Partition Consumer: %#v", cfg)
-	wrapped := &partitionConsumer{
-		PartitionConsumer: pc,
-		messages:          make(chan *sarama.ConsumerMessage),
-	}
-	go func() {
-		msgs := pc.Messages()
-		var prev ddtrace.Span
-		for msg := range msgs {
-			// create the next span from the message
-			opts := []tracer.StartSpanOption{
-				tracer.ServiceName(cfg.consumerServiceName),
-				tracer.ResourceName("Consume Topic " + msg.Topic),
-				tracer.SpanType(ext.SpanTypeMessageConsumer),
-				tracer.Tag(ext.MessagingKafkaPartition, msg.Partition),
-				tracer.Tag("offset", msg.Offset),
-				tracer.Tag(ext.Component, componentName),
-				tracer.Tag(ext.SpanKind, ext.SpanKindConsumer),
-				tracer.Tag(ext.MessagingSystem, ext.MessagingSystemKafka),
-				tracer.Measured(),
-			}
-			if !math.IsNaN(cfg.analyticsRate) {
-				opts = append(opts, tracer.Tag(ext.EventSampleRate, cfg.analyticsRate))
-			}
-			// kafka supports headers, so try to extract a span context
-			carrier := NewConsumerMessageCarrier(msg)
-			if spanctx, err := tracer.Extract(carrier); err == nil {
-				opts = append(opts, tracer.ChildOf(spanctx))
-			}
-			next := tracer.StartSpan(cfg.consumerSpanName, opts...)
-			// reinject the span context so consumers can pick it up
-			tracer.Inject(next.Context(), carrier)
-			setConsumeCheckpoint(cfg.dataStreamsEnabled, cfg.groupID, msg)
-
-			wrapped.messages <- msg
-
-			// if the next message was received, finish the previous span
-			if prev != nil {
-				prev.Finish()
-			}
-			prev = next
-		}
-		// finish any remaining span
-		if prev != nil {
-			prev.Finish()
-		}
-		close(wrapped.messages)
-	}()
-	return wrapped
-}
-
-type consumer struct {
-	sarama.Consumer
-	opts []Option
-}
-
-// ConsumePartition invokes Consumer.ConsumePartition and wraps the resulting
-// PartitionConsumer.
-func (c *consumer) ConsumePartition(topic string, partition int32, offset int64) (sarama.PartitionConsumer, error) {
-	pc, err := c.Consumer.ConsumePartition(topic, partition, offset)
-	if err != nil {
-		return pc, err
-	}
-	return WrapPartitionConsumer(pc, c.opts...), nil
->>>>>>> e081e4a9
 }
 
 // WrapConsumer wraps a sarama.Consumer wrapping any PartitionConsumer created
 // via Consumer.ConsumePartition.
 func WrapConsumer(c sarama.Consumer, opts ...Option) sarama.Consumer {
-<<<<<<< HEAD
 	return v2.WrapConsumer(c, opts...)
-=======
-	return &consumer{
-		Consumer: c,
-		opts:     opts,
-	}
-}
-
-type syncProducer struct {
-	sarama.SyncProducer
-	version sarama.KafkaVersion
-	cfg     *config
-}
-
-// SendMessage calls sarama.SyncProducer.SendMessage and traces the request.
-func (p *syncProducer) SendMessage(msg *sarama.ProducerMessage) (partition int32, offset int64, err error) {
-	span := startProducerSpan(p.cfg, p.version, msg)
-	setProduceCheckpoint(p.cfg.dataStreamsEnabled, msg, p.version)
-	partition, offset, err = p.SyncProducer.SendMessage(msg)
-	finishProducerSpan(span, partition, offset, err)
-	if err == nil && p.cfg.dataStreamsEnabled {
-		tracer.TrackKafkaProduceOffset(msg.Topic, partition, offset)
-	}
-	return partition, offset, err
-}
-
-// SendMessages calls sarama.SyncProducer.SendMessages and traces the requests.
-func (p *syncProducer) SendMessages(msgs []*sarama.ProducerMessage) error {
-	// although there's only one call made to the SyncProducer, the messages are
-	// treated individually, so we create a span for each one
-	spans := make([]ddtrace.Span, len(msgs))
-	for i, msg := range msgs {
-		setProduceCheckpoint(p.cfg.dataStreamsEnabled, msg, p.version)
-		spans[i] = startProducerSpan(p.cfg, p.version, msg)
-	}
-	err := p.SyncProducer.SendMessages(msgs)
-	for i, span := range spans {
-		finishProducerSpan(span, msgs[i].Partition, msgs[i].Offset, err)
-	}
-	if err == nil && p.cfg.dataStreamsEnabled {
-		// we only track Kafka lag if messages have been sent successfully. Otherwise, we have no way to know to which partition data was sent to.
-		for _, msg := range msgs {
-			tracer.TrackKafkaProduceOffset(msg.Topic, msg.Partition, msg.Offset)
-		}
-	}
-	return err
->>>>>>> e081e4a9
 }
 
 // WrapSyncProducer wraps a sarama.SyncProducer so that all produced messages
@@ -168,175 +36,5 @@
 // version which is the first version that supports headers. Only spans of
 // successfully published messages have partition and offset tags set.
 func WrapAsyncProducer(saramaConfig *sarama.Config, p sarama.AsyncProducer, opts ...Option) sarama.AsyncProducer {
-<<<<<<< HEAD
 	return v2.WrapAsyncProducer(saramaConfig, p, opts...)
-=======
-	cfg := new(config)
-	defaults(cfg)
-	for _, opt := range opts {
-		opt(cfg)
-	}
-	log.Debug("contrib/IBM/sarama: Wrapping Async Producer: %#v", cfg)
-	if saramaConfig == nil {
-		saramaConfig = sarama.NewConfig()
-		saramaConfig.Version = sarama.V0_11_0_0
-	} else if !saramaConfig.Version.IsAtLeast(sarama.V0_11_0_0) {
-		log.Error("Tracing Sarama async producer requires at least sarama.V0_11_0_0 version")
-	}
-	wrapped := &asyncProducer{
-		AsyncProducer: p,
-		input:         make(chan *sarama.ProducerMessage),
-		successes:     make(chan *sarama.ProducerMessage),
-		errors:        make(chan *sarama.ProducerError),
-	}
-	go func() {
-		spans := make(map[uint64]ddtrace.Span)
-		defer close(wrapped.input)
-		defer close(wrapped.successes)
-		defer close(wrapped.errors)
-		for {
-			select {
-			case msg := <-wrapped.input:
-				span := startProducerSpan(cfg, saramaConfig.Version, msg)
-				setProduceCheckpoint(cfg.dataStreamsEnabled, msg, saramaConfig.Version)
-				p.Input() <- msg
-				if saramaConfig.Producer.Return.Successes {
-					spanID := span.Context().SpanID()
-					spans[spanID] = span
-				} else {
-					// if returning successes isn't enabled, we just finish the
-					// span right away because there's no way to know when it will
-					// be done
-					span.Finish()
-				}
-			case msg, ok := <-p.Successes():
-				if !ok {
-					// producer was closed, so exit
-					return
-				}
-				if cfg.dataStreamsEnabled {
-					// we only track Kafka lag if returning successes is enabled. Otherwise, we have no way to know to which partition data was sent to.
-					tracer.TrackKafkaProduceOffset(msg.Topic, msg.Partition, msg.Offset)
-				}
-				if spanctx, spanFound := getSpanContext(msg); spanFound {
-					spanID := spanctx.SpanID()
-					if span, ok := spans[spanID]; ok {
-						delete(spans, spanID)
-						finishProducerSpan(span, msg.Partition, msg.Offset, nil)
-					}
-				}
-				wrapped.successes <- msg
-			case err, ok := <-p.Errors():
-				if !ok {
-					// producer was closed
-					return
-				}
-				if spanctx, spanFound := getSpanContext(err.Msg); spanFound {
-					spanID := spanctx.SpanID()
-					if span, ok := spans[spanID]; ok {
-						delete(spans, spanID)
-						span.Finish(tracer.WithError(err))
-					}
-				}
-				wrapped.errors <- err
-			}
-		}
-	}()
-	return wrapped
-}
-
-func startProducerSpan(cfg *config, version sarama.KafkaVersion, msg *sarama.ProducerMessage) ddtrace.Span {
-	carrier := NewProducerMessageCarrier(msg)
-	opts := []tracer.StartSpanOption{
-		tracer.ServiceName(cfg.producerServiceName),
-		tracer.ResourceName("Produce Topic " + msg.Topic),
-		tracer.SpanType(ext.SpanTypeMessageProducer),
-		tracer.Tag(ext.Component, componentName),
-		tracer.Tag(ext.SpanKind, ext.SpanKindProducer),
-		tracer.Tag(ext.MessagingSystem, ext.MessagingSystemKafka),
-	}
-	if !math.IsNaN(cfg.analyticsRate) {
-		opts = append(opts, tracer.Tag(ext.EventSampleRate, cfg.analyticsRate))
-	}
-	// if there's a span context in the headers, use that as the parent
-	if spanctx, err := tracer.Extract(carrier); err == nil {
-		opts = append(opts, tracer.ChildOf(spanctx))
-	}
-	span := tracer.StartSpan(cfg.producerSpanName, opts...)
-	if version.IsAtLeast(sarama.V0_11_0_0) {
-		// re-inject the span context so consumers can pick it up
-		tracer.Inject(span.Context(), carrier)
-	}
-	return span
-}
-
-func finishProducerSpan(span ddtrace.Span, partition int32, offset int64, err error) {
-	span.SetTag(ext.MessagingKafkaPartition, partition)
-	span.SetTag("offset", offset)
-	span.Finish(tracer.WithError(err))
-}
-
-func getSpanContext(msg *sarama.ProducerMessage) (ddtrace.SpanContext, bool) {
-	carrier := NewProducerMessageCarrier(msg)
-	spanctx, err := tracer.Extract(carrier)
-	if err != nil {
-		return nil, false
-	}
-
-	return spanctx, true
-}
-
-func setProduceCheckpoint(enabled bool, msg *sarama.ProducerMessage, version sarama.KafkaVersion) {
-	if !enabled || msg == nil {
-		return
-	}
-	edges := []string{"direction:out", "topic:" + msg.Topic, "type:kafka"}
-	carrier := NewProducerMessageCarrier(msg)
-	ctx, ok := tracer.SetDataStreamsCheckpointWithParams(datastreams.ExtractFromBase64Carrier(context.Background(), carrier), options.CheckpointParams{PayloadSize: getProducerMsgSize(msg)}, edges...)
-	if !ok || !version.IsAtLeast(sarama.V0_11_0_0) {
-		return
-	}
-	datastreams.InjectToBase64Carrier(ctx, carrier)
-}
-
-func setConsumeCheckpoint(enabled bool, groupID string, msg *sarama.ConsumerMessage) {
-	if !enabled || msg == nil {
-		return
-	}
-	edges := []string{"direction:in", "topic:" + msg.Topic, "type:kafka"}
-	if groupID != "" {
-		edges = append(edges, "group:"+groupID)
-	}
-	carrier := NewConsumerMessageCarrier(msg)
-	ctx, ok := tracer.SetDataStreamsCheckpointWithParams(datastreams.ExtractFromBase64Carrier(context.Background(), carrier), options.CheckpointParams{PayloadSize: getConsumerMsgSize(msg)}, edges...)
-	if !ok {
-		return
-	}
-	datastreams.InjectToBase64Carrier(ctx, carrier)
-	if groupID != "" {
-		// only track Kafka lag if a consumer group is set.
-		// since there is no ack mechanism, we consider that messages read are committed right away.
-		tracer.TrackKafkaCommitOffset(groupID, msg.Topic, msg.Partition, msg.Offset)
-	}
-}
-
-func getProducerMsgSize(msg *sarama.ProducerMessage) (size int64) {
-	for _, header := range msg.Headers {
-		size += int64(len(header.Key) + len(header.Value))
-	}
-	if msg.Value != nil {
-		size += int64(msg.Value.Length())
-	}
-	if msg.Key != nil {
-		size += int64(msg.Key.Length())
-	}
-	return size
-}
-
-func getConsumerMsgSize(msg *sarama.ConsumerMessage) (size int64) {
-	for _, header := range msg.Headers {
-		size += int64(len(header.Key) + len(header.Value))
-	}
-	return size + int64(len(msg.Value)+len(msg.Key))
->>>>>>> e081e4a9
 }