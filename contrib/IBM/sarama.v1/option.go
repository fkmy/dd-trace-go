// Unless explicitly stated otherwise all files in this repository are licensed
// under the Apache License Version 2.0.
// This product includes software developed at Datadog (https://www.datadoghq.com/).
// Copyright 2016 Datadog, Inc.

package sarama

import (
	v2 "github.com/DataDog/dd-trace-go/v2/contrib/IBM/sarama"
)

<<<<<<< HEAD
=======
const defaultServiceName = "kafka"

type config struct {
	consumerServiceName string
	producerServiceName string
	consumerSpanName    string
	producerSpanName    string
	analyticsRate       float64
	dataStreamsEnabled  bool
	groupID             string
}

func defaults(cfg *config) {
	cfg.consumerServiceName = namingschema.ServiceName(defaultServiceName)
	cfg.producerServiceName = namingschema.ServiceNameOverrideV0(defaultServiceName, defaultServiceName)

	cfg.consumerSpanName = namingschema.OpName(namingschema.KafkaInbound)
	cfg.producerSpanName = namingschema.OpName(namingschema.KafkaOutbound)

	cfg.dataStreamsEnabled = internal.BoolEnv("DD_DATA_STREAMS_ENABLED", false)

	// cfg.analyticsRate = globalconfig.AnalyticsRate()
	if internal.BoolEnv("DD_TRACE_SARAMA_ANALYTICS_ENABLED", false) {
		cfg.analyticsRate = 1.0
	} else {
		cfg.analyticsRate = math.NaN()
	}
}

>>>>>>> e081e4a9
// An Option is used to customize the config for the sarama tracer.
type Option = v2.Option

// WithServiceName sets the given service name for the intercepted client.
func WithServiceName(name string) Option {
	return v2.WithService(name)
}

// WithDataStreams enables the Data Streams monitoring product features: https://www.datadoghq.com/product/data-streams-monitoring/
func WithDataStreams() Option {
	return func(cfg *config) {
		cfg.dataStreamsEnabled = true
	}
}

// WithGroupID tags the produced data streams metrics with the given groupID (aka consumer group)
func WithGroupID(groupID string) Option {
	return func(cfg *config) {
		cfg.groupID = groupID
	}
}

// WithAnalytics enables Trace Analytics for all started spans.
func WithAnalytics(on bool) Option {
	return v2.WithAnalytics(on)
}

// WithAnalyticsRate sets the sampling rate for Trace Analytics events
// correlated to started spans.
func WithAnalyticsRate(rate float64) Option {
	return v2.WithAnalyticsRate(rate)
}<|MERGE_RESOLUTION|>--- conflicted
+++ resolved
@@ -6,41 +6,9 @@
 package sarama
 
 import (
-	v2 "github.com/DataDog/dd-trace-go/v2/contrib/IBM/sarama"
+	v2 "github.com/DataDog/dd-trace-go/contrib/IBM/sarama/v2"
 )
 
-<<<<<<< HEAD
-=======
-const defaultServiceName = "kafka"
-
-type config struct {
-	consumerServiceName string
-	producerServiceName string
-	consumerSpanName    string
-	producerSpanName    string
-	analyticsRate       float64
-	dataStreamsEnabled  bool
-	groupID             string
-}
-
-func defaults(cfg *config) {
-	cfg.consumerServiceName = namingschema.ServiceName(defaultServiceName)
-	cfg.producerServiceName = namingschema.ServiceNameOverrideV0(defaultServiceName, defaultServiceName)
-
-	cfg.consumerSpanName = namingschema.OpName(namingschema.KafkaInbound)
-	cfg.producerSpanName = namingschema.OpName(namingschema.KafkaOutbound)
-
-	cfg.dataStreamsEnabled = internal.BoolEnv("DD_DATA_STREAMS_ENABLED", false)
-
-	// cfg.analyticsRate = globalconfig.AnalyticsRate()
-	if internal.BoolEnv("DD_TRACE_SARAMA_ANALYTICS_ENABLED", false) {
-		cfg.analyticsRate = 1.0
-	} else {
-		cfg.analyticsRate = math.NaN()
-	}
-}
-
->>>>>>> e081e4a9
 // An Option is used to customize the config for the sarama tracer.
 type Option = v2.Option
 
