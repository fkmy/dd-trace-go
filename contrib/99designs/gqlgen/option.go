--- conflicted
+++ resolved
@@ -6,22 +6,11 @@
 package gqlgen
 
 import (
-	v2 "github.com/DataDog/dd-trace-go/v2/contrib/99designs/gqlgen"
+	v2 "github.com/DataDog/dd-trace-go/contrib/99designs/gqlgen/v2"
 )
 
 const defaultServiceName = "graphql"
 
-<<<<<<< HEAD
-=======
-type config struct {
-	serviceName                       string
-	analyticsRate                     float64
-	withoutTraceIntrospectionQuery    bool
-	withoutTraceTrivialResolvedFields bool
-	tags                              map[string]interface{}
-}
-
->>>>>>> e081e4a9
 // An Option configures the gqlgen integration.
 type Option = v2.Option
 
