// Unless explicitly stated otherwise all files in this repository are licensed
// under the Apache License Version 2.0.
// This product includes software developed at Datadog (https://www.datadoghq.com/).
// Copyright 2016 Datadog, Inc.

package sarama

import (
	"context"
	"testing"
	"time"

	"github.com/DataDog/dd-trace-go/v2/datastreams"
	"github.com/DataDog/dd-trace-go/v2/ddtrace/ext"
	"github.com/DataDog/dd-trace-go/v2/ddtrace/mocktracer"
	"github.com/DataDog/dd-trace-go/v2/ddtrace/tracer"

	"github.com/Shopify/sarama"
	"github.com/stretchr/testify/assert"
)

<<<<<<< HEAD
=======
func genTestSpans(t *testing.T, serviceOverride string) []mocktracer.Span {
	var opts []Option
	if serviceOverride != "" {
		opts = append(opts, WithServiceName(serviceOverride))
	}
	mt := mocktracer.Start()
	defer mt.Stop()

	broker := sarama.NewMockBroker(t, 1)
	defer broker.Close()

	broker.SetHandlerByMap(map[string]sarama.MockResponse{
		"MetadataRequest": sarama.NewMockMetadataResponse(t).
			SetBroker(broker.Addr(), broker.BrokerID()).
			SetLeader("test-topic", 0, broker.BrokerID()),
		"OffsetRequest": sarama.NewMockOffsetResponse(t).
			SetOffset("test-topic", 0, sarama.OffsetOldest, 0).
			SetOffset("test-topic", 0, sarama.OffsetNewest, 1),
		"FetchRequest": sarama.NewMockFetchResponse(t, 1).
			SetMessage("test-topic", 0, 0, sarama.StringEncoder("hello")),
		"ProduceRequest": sarama.NewMockProduceResponse(t).
			SetError("test-topic", 0, sarama.ErrNoError),
	})
	cfg := sarama.NewConfig()
	cfg.Version = sarama.MinVersion
	cfg.Producer.Return.Successes = true
	cfg.Producer.Flush.Messages = 1

	producer, err := sarama.NewSyncProducer([]string{broker.Addr()}, cfg)
	require.NoError(t, err)
	producer = WrapSyncProducer(cfg, producer, opts...)

	c, err := sarama.NewConsumer([]string{broker.Addr()}, cfg)
	require.NoError(t, err)
	defer func(c sarama.Consumer) {
		err := c.Close()
		require.NoError(t, err)
	}(c)
	c = WrapConsumer(c, opts...)

	msg1 := &sarama.ProducerMessage{
		Topic:    "test-topic",
		Value:    sarama.StringEncoder("test 1"),
		Metadata: "test",
	}
	_, _, err = producer.SendMessage(msg1)
	require.NoError(t, err)

	pc, err := c.ConsumePartition("test-topic", 0, 0)
	require.NoError(t, err)
	_ = <-pc.Messages()
	err = pc.Close()
	require.NoError(t, err)
	// wait for the channel to be closed
	<-pc.Messages()

	spans := mt.FinishedSpans()
	require.Len(t, spans, 2)
	return spans
}

>>>>>>> bad75f7f
func TestConsumer(t *testing.T) {
	mt := mocktracer.Start()
	defer mt.Stop()

	broker := sarama.NewMockBroker(t, 0)
	defer broker.Close()

	broker.SetHandlerByMap(map[string]sarama.MockResponse{
		"MetadataRequest": sarama.NewMockMetadataResponse(t).
			SetBroker(broker.Addr(), broker.BrokerID()).
			SetLeader("test-topic", 0, broker.BrokerID()),
		"OffsetRequest": sarama.NewMockOffsetResponse(t).
			SetOffset("test-topic", 0, sarama.OffsetOldest, 0).
			SetOffset("test-topic", 0, sarama.OffsetNewest, 1),
		"FetchRequest": sarama.NewMockFetchResponse(t, 1).
			SetMessage("test-topic", 0, 0, sarama.StringEncoder("hello")).
			SetMessage("test-topic", 0, 1, sarama.StringEncoder("world")),
	})
	cfg := sarama.NewConfig()
	cfg.Version = sarama.MinVersion

	client, err := sarama.NewClient([]string{broker.Addr()}, cfg)
	require.NoError(t, err)
	defer client.Close()

	consumer, err := sarama.NewConsumerFromClient(client)
	require.NoError(t, err)
	defer consumer.Close()

	consumer = WrapConsumer(consumer, WithDataStreams())

	partitionConsumer, err := consumer.ConsumePartition("test-topic", 0, 0)
	require.NoError(t, err)
	msg1 := <-partitionConsumer.Messages()
	msg2 := <-partitionConsumer.Messages()
	err = partitionConsumer.Close()
	require.NoError(t, err)
	// wait for the channel to be closed
	<-partitionConsumer.Messages()

	spans := mt.FinishedSpans()
	require.Len(t, spans, 2)
	{
		s := spans[0]
		spanctx, err := tracer.Extract(NewConsumerMessageCarrier(msg1))
		assert.NoError(t, err)
		assert.Equal(t, spanctx.TraceID(), s.Context().TraceID(),
			"span context should be injected into the consumer message headers")

		assert.Equal(t, float64(0), s.Tag(ext.MessagingKafkaPartition))
		assert.Equal(t, float64(0), s.Tag("offset"))
		assert.Equal(t, "kafka", s.Tag(ext.ServiceName))
		assert.Equal(t, "Consume Topic test-topic", s.Tag(ext.ResourceName))
		assert.Equal(t, "queue", s.Tag(ext.SpanType))
		assert.Equal(t, "kafka.consume", s.OperationName())
		assert.Equal(t, "Shopify/sarama", s.Tag(ext.Component))
		assert.Equal(t, ext.SpanKindConsumer, s.Tag(ext.SpanKind))
		assert.Equal(t, "kafka", s.Tag(ext.MessagingSystem))

		p, ok := datastreams.PathwayFromContext(datastreams.ExtractFromBase64Carrier(context.Background(), NewConsumerMessageCarrier(msg1)))
		require.True(t, ok, "pathway not found in context")
		expectedCtx, _ := tracer.SetDataStreamsCheckpoint(context.Background(), "direction:in", "topic:test-topic", "type:kafka")
		expected, _ := datastreams.PathwayFromContext(expectedCtx)
		assert.NotEqual(t, expected.GetHash(), 0)
		assert.Equal(t, expected.GetHash(), p.GetHash())
	}
	{
		s := spans[1]
		spanctx, err := tracer.Extract(NewConsumerMessageCarrier(msg2))
		assert.NoError(t, err)
		assert.Equal(t, spanctx.TraceID(), s.Context().TraceID(),
			"span context should be injected into the consumer message headers")

		assert.Equal(t, float64(0), s.Tag(ext.MessagingKafkaPartition))
		assert.Equal(t, float64(1), s.Tag("offset"))
		assert.Equal(t, "kafka", s.Tag(ext.ServiceName))
		assert.Equal(t, "Consume Topic test-topic", s.Tag(ext.ResourceName))
		assert.Equal(t, "queue", s.Tag(ext.SpanType))
		assert.Equal(t, "kafka.consume", s.OperationName())
		assert.Equal(t, "Shopify/sarama", s.Tag(ext.Component))
		assert.Equal(t, ext.SpanKindConsumer, s.Tag(ext.SpanKind))
		assert.Equal(t, "kafka", s.Tag(ext.MessagingSystem))

		p, ok := datastreams.PathwayFromContext(datastreams.ExtractFromBase64Carrier(context.Background(), NewConsumerMessageCarrier(msg2)))
		require.True(t, ok, "pathway not found in context")
		expectedCtx, _ := tracer.SetDataStreamsCheckpoint(context.Background(), "direction:in", "topic:test-topic", "type:kafka")
		expected, _ := datastreams.PathwayFromContext(expectedCtx)
		assert.NotEqual(t, expected.GetHash(), 0)
		assert.Equal(t, expected.GetHash(), p.GetHash())
	}
}

func TestSyncProducer(t *testing.T) {
	mt := mocktracer.Start()
	defer mt.Stop()

	seedBroker := sarama.NewMockBroker(t, 1)
	defer seedBroker.Close()

	leader := sarama.NewMockBroker(t, 2)
	defer leader.Close()

	metadataResponse := new(sarama.MetadataResponse)
	metadataResponse.Version = 1
	metadataResponse.AddBroker(leader.Addr(), leader.BrokerID())
	metadataResponse.AddTopicPartition("my_topic", 0, leader.BrokerID(), nil, nil, nil, sarama.ErrNoError)
	seedBroker.Returns(metadataResponse)

	prodSuccess := new(sarama.ProduceResponse)
	prodSuccess.Version = 2
	prodSuccess.AddTopicPartition("my_topic", 0, sarama.ErrNoError)
	leader.Returns(prodSuccess)

	cfg := sarama.NewConfig()
	cfg.Version = sarama.V0_11_0_0 // first version that supports headers
	cfg.Producer.Return.Successes = true

	producer, err := sarama.NewSyncProducer([]string{seedBroker.Addr()}, cfg)
	require.NoError(t, err)
	producer = WrapSyncProducer(cfg, producer, WithDataStreams())

	msg1 := &sarama.ProducerMessage{
		Topic:    "my_topic",
		Value:    sarama.StringEncoder("test 1"),
		Metadata: "test",
	}
	_, _, err = producer.SendMessage(msg1)
	require.NoError(t, err)

	spans := mt.FinishedSpans()
	assert.Len(t, spans, 1)
	{
		s := spans[0]
		assert.Equal(t, "kafka", s.Tag(ext.ServiceName))
		assert.Equal(t, "queue", s.Tag(ext.SpanType))
		assert.Equal(t, "Produce Topic my_topic", s.Tag(ext.ResourceName))
		assert.Equal(t, "kafka.produce", s.OperationName())
		assert.Equal(t, float64(0), s.Tag(ext.MessagingKafkaPartition))
		assert.Equal(t, float64(0), s.Tag("offset"))
		assert.Equal(t, "Shopify/sarama", s.Tag(ext.Component))
		assert.Equal(t, ext.SpanKindProducer, s.Tag(ext.SpanKind))
		assert.Equal(t, "kafka", s.Tag(ext.MessagingSystem))

		p, ok := datastreams.PathwayFromContext(datastreams.ExtractFromBase64Carrier(context.Background(), NewProducerMessageCarrier(msg1)))
		require.True(t, ok, "pathway not found in context")
		expectedCtx, _ := tracer.SetDataStreamsCheckpoint(context.Background(), "direction:out", "topic:my_topic", "type:kafka")
		expected, _ := datastreams.PathwayFromContext(expectedCtx)
		assert.NotEqual(t, expected.GetHash(), 0)
		assert.Equal(t, expected.GetHash(), p.GetHash())
	}
}

func TestSyncProducerSendMessages(t *testing.T) {
	mt := mocktracer.Start()
	defer mt.Stop()

	seedBroker := sarama.NewMockBroker(t, 1)
	defer seedBroker.Close()
	leader := sarama.NewMockBroker(t, 2)
	defer leader.Close()

	metadataResponse := new(sarama.MetadataResponse)
	metadataResponse.Version = 1
	metadataResponse.AddBroker(leader.Addr(), leader.BrokerID())
	metadataResponse.AddTopicPartition("my_topic", 0, leader.BrokerID(), nil, nil, nil, sarama.ErrNoError)
	seedBroker.Returns(metadataResponse)

	prodSuccess := new(sarama.ProduceResponse)
	prodSuccess.Version = 2
	prodSuccess.AddTopicPartition("my_topic", 0, sarama.ErrNoError)
	leader.Returns(prodSuccess)

	cfg := sarama.NewConfig()
	cfg.Version = sarama.V0_11_0_0 // first version that supports headers
	cfg.Producer.Return.Successes = true
	cfg.Producer.Flush.Messages = 2

	producer, err := sarama.NewSyncProducer([]string{seedBroker.Addr()}, cfg)
	require.NoError(t, err)
	producer = WrapSyncProducer(cfg, producer, WithDataStreams())

	msg1 := &sarama.ProducerMessage{
		Topic:    "my_topic",
		Value:    sarama.StringEncoder("test 1"),
		Metadata: "test",
	}
	msg2 := &sarama.ProducerMessage{
		Topic:    "my_topic",
		Value:    sarama.StringEncoder("test 2"),
		Metadata: "test",
	}
	err = producer.SendMessages([]*sarama.ProducerMessage{msg1, msg2})
	require.NoError(t, err)

	spans := mt.FinishedSpans()
	require.Len(t, spans, 2)
	for _, s := range spans {
		assert.Equal(t, "kafka", s.Tag(ext.ServiceName))
		assert.Equal(t, "queue", s.Tag(ext.SpanType))
		assert.Equal(t, "Produce Topic my_topic", s.Tag(ext.ResourceName))
		assert.Equal(t, "kafka.produce", s.OperationName())
		assert.Equal(t, float64(0), s.Tag(ext.MessagingKafkaPartition))
		assert.Equal(t, "Shopify/sarama", s.Tag(ext.Component))
		assert.Equal(t, ext.SpanKindProducer, s.Tag(ext.SpanKind))
		assert.Equal(t, "kafka", s.Tag(ext.MessagingSystem))
	}

	for _, msg := range []*sarama.ProducerMessage{msg1, msg2} {
		p, ok := datastreams.PathwayFromContext(datastreams.ExtractFromBase64Carrier(context.Background(), NewProducerMessageCarrier(msg)))
		if !assert.True(t, ok, "pathway not found in context") {
			continue
		}
		expectedCtx, _ := tracer.SetDataStreamsCheckpoint(context.Background(), "direction:out", "topic:my_topic", "type:kafka")
		expected, _ := datastreams.PathwayFromContext(expectedCtx)
		assert.NotEqual(t, expected.GetHash(), 0)
		assert.Equal(t, expected.GetHash(), p.GetHash())
	}
}

func TestAsyncProducer(t *testing.T) {
	// the default for producers is a fire-and-forget model that doesn't return
	// successes
	t.Run("Without Successes", func(t *testing.T) {
		mt := mocktracer.Start()
		defer mt.Stop()

		broker := newMockBroker(t)

		cfg := sarama.NewConfig()
		cfg.Version = sarama.V0_11_0_0
		producer, err := sarama.NewAsyncProducer([]string{broker.Addr()}, cfg)
		require.NoError(t, err)
		producer = WrapAsyncProducer(nil, producer, WithDataStreams())

		msg1 := &sarama.ProducerMessage{
			Topic: "my_topic",
			Value: sarama.StringEncoder("test 1"),
		}
		producer.Input() <- msg1

		waitForSpans(mt, 1)

		spans := mt.FinishedSpans()
		require.Len(t, spans, 1)
		{
			s := spans[0]
			assert.Equal(t, "kafka", s.Tag(ext.ServiceName))
			assert.Equal(t, "queue", s.Tag(ext.SpanType))
			assert.Equal(t, "Produce Topic my_topic", s.Tag(ext.ResourceName))
			assert.Equal(t, "kafka.produce", s.OperationName())
<<<<<<< HEAD
			assert.Equal(t, float64(0), s.Tag(ext.MessagingKafkaPartition))
			assert.Equal(t, float64(0), s.Tag("offset"))
=======

			// these tags are set in the finishProducerSpan function, but in this case it's never used, and instead we
			// automatically finish spans after being started because we don't have a way to know when they are finished.
			assert.Nil(t, s.Tag(ext.MessagingKafkaPartition))
			assert.Nil(t, s.Tag("offset"))

>>>>>>> bad75f7f
			assert.Equal(t, "Shopify/sarama", s.Tag(ext.Component))
			assert.Equal(t, ext.SpanKindProducer, s.Tag(ext.SpanKind))
			assert.Equal(t, "kafka", s.Tag(ext.MessagingSystem))

			p, ok := datastreams.PathwayFromContext(datastreams.ExtractFromBase64Carrier(context.Background(), NewProducerMessageCarrier(msg1)))
			require.True(t, ok, "pathway not found in context")
			expectedCtx, _ := tracer.SetDataStreamsCheckpoint(context.Background(), "direction:out", "topic:my_topic", "type:kafka")
			expected, _ := datastreams.PathwayFromContext(expectedCtx)
			assert.NotEqual(t, expected.GetHash(), 0)
			assert.Equal(t, expected.GetHash(), p.GetHash())
		}
	})

	t.Run("With Successes", func(t *testing.T) {
		mt := mocktracer.Start()
		defer mt.Stop()

		broker := newMockBroker(t)

		cfg := sarama.NewConfig()
		cfg.Version = sarama.V0_11_0_0
		cfg.Producer.Return.Successes = true

		producer, err := sarama.NewAsyncProducer([]string{broker.Addr()}, cfg)
		require.NoError(t, err)
		producer = WrapAsyncProducer(cfg, producer, WithDataStreams())

		msg1 := &sarama.ProducerMessage{
			Topic: "my_topic",
			Value: sarama.StringEncoder("test 1"),
		}
		producer.Input() <- msg1
		<-producer.Successes()

		spans := mt.FinishedSpans()
		require.Len(t, spans, 1)
		{
			s := spans[0]
			assert.Equal(t, "kafka", s.Tag(ext.ServiceName))
			assert.Equal(t, "queue", s.Tag(ext.SpanType))
			assert.Equal(t, "Produce Topic my_topic", s.Tag(ext.ResourceName))
			assert.Equal(t, "kafka.produce", s.OperationName())
			assert.Equal(t, float64(0), s.Tag(ext.MessagingKafkaPartition))
			assert.Equal(t, float64(0), s.Tag("offset"))
			assert.Equal(t, "Shopify/sarama", s.Tag(ext.Component))
			assert.Equal(t, ext.SpanKindProducer, s.Tag(ext.SpanKind))
			assert.Equal(t, "kafka", s.Tag(ext.MessagingSystem))

			p, ok := datastreams.PathwayFromContext(datastreams.ExtractFromBase64Carrier(context.Background(), NewProducerMessageCarrier(msg1)))
			require.True(t, ok, "pathway not found in context")
			expectedCtx, _ := tracer.SetDataStreamsCheckpoint(context.Background(), "direction:out", "topic:my_topic", "type:kafka")
			expected, _ := datastreams.PathwayFromContext(expectedCtx)
			assert.NotEqual(t, expected.GetHash(), 0)
			assert.Equal(t, expected.GetHash(), p.GetHash())
		}
	})
}

func newMockBroker(t *testing.T) *sarama.MockBroker {
	broker := sarama.NewMockBroker(t, 1)

	metadataResponse := new(sarama.MetadataResponse)
	metadataResponse.Version = 1
	metadataResponse.AddBroker(broker.Addr(), broker.BrokerID())
	metadataResponse.AddTopicPartition("my_topic", 0, broker.BrokerID(), nil, nil, nil, sarama.ErrNoError)
	broker.Returns(metadataResponse)

	prodSuccess := new(sarama.ProduceResponse)
	prodSuccess.Version = 2
	prodSuccess.AddTopicPartition("my_topic", 0, sarama.ErrNoError)
	for i := 0; i < 10; i++ {
		broker.Returns(prodSuccess)
	}
	return broker
}

// waitForSpans polls the mock tracer until the expected number of spans
// appear
func waitForSpans(mt mocktracer.Tracer, sz int) {
	ctx, cancel := context.WithTimeout(context.Background(), time.Second*5)
	defer cancel()

	for len(mt.FinishedSpans()) < sz {
		select {
		case <-ctx.Done():
			return
		default:
		}
		time.Sleep(time.Millisecond * 100)
	}
}<|MERGE_RESOLUTION|>--- conflicted
+++ resolved
@@ -17,72 +17,9 @@
 
 	"github.com/Shopify/sarama"
 	"github.com/stretchr/testify/assert"
+	"github.com/stretchr/testify/require"
 )
 
-<<<<<<< HEAD
-=======
-func genTestSpans(t *testing.T, serviceOverride string) []mocktracer.Span {
-	var opts []Option
-	if serviceOverride != "" {
-		opts = append(opts, WithServiceName(serviceOverride))
-	}
-	mt := mocktracer.Start()
-	defer mt.Stop()
-
-	broker := sarama.NewMockBroker(t, 1)
-	defer broker.Close()
-
-	broker.SetHandlerByMap(map[string]sarama.MockResponse{
-		"MetadataRequest": sarama.NewMockMetadataResponse(t).
-			SetBroker(broker.Addr(), broker.BrokerID()).
-			SetLeader("test-topic", 0, broker.BrokerID()),
-		"OffsetRequest": sarama.NewMockOffsetResponse(t).
-			SetOffset("test-topic", 0, sarama.OffsetOldest, 0).
-			SetOffset("test-topic", 0, sarama.OffsetNewest, 1),
-		"FetchRequest": sarama.NewMockFetchResponse(t, 1).
-			SetMessage("test-topic", 0, 0, sarama.StringEncoder("hello")),
-		"ProduceRequest": sarama.NewMockProduceResponse(t).
-			SetError("test-topic", 0, sarama.ErrNoError),
-	})
-	cfg := sarama.NewConfig()
-	cfg.Version = sarama.MinVersion
-	cfg.Producer.Return.Successes = true
-	cfg.Producer.Flush.Messages = 1
-
-	producer, err := sarama.NewSyncProducer([]string{broker.Addr()}, cfg)
-	require.NoError(t, err)
-	producer = WrapSyncProducer(cfg, producer, opts...)
-
-	c, err := sarama.NewConsumer([]string{broker.Addr()}, cfg)
-	require.NoError(t, err)
-	defer func(c sarama.Consumer) {
-		err := c.Close()
-		require.NoError(t, err)
-	}(c)
-	c = WrapConsumer(c, opts...)
-
-	msg1 := &sarama.ProducerMessage{
-		Topic:    "test-topic",
-		Value:    sarama.StringEncoder("test 1"),
-		Metadata: "test",
-	}
-	_, _, err = producer.SendMessage(msg1)
-	require.NoError(t, err)
-
-	pc, err := c.ConsumePartition("test-topic", 0, 0)
-	require.NoError(t, err)
-	_ = <-pc.Messages()
-	err = pc.Close()
-	require.NoError(t, err)
-	// wait for the channel to be closed
-	<-pc.Messages()
-
-	spans := mt.FinishedSpans()
-	require.Len(t, spans, 2)
-	return spans
-}
-
->>>>>>> bad75f7f
 func TestConsumer(t *testing.T) {
 	mt := mocktracer.Start()
 	defer mt.Stop()
@@ -333,17 +270,12 @@
 			assert.Equal(t, "queue", s.Tag(ext.SpanType))
 			assert.Equal(t, "Produce Topic my_topic", s.Tag(ext.ResourceName))
 			assert.Equal(t, "kafka.produce", s.OperationName())
-<<<<<<< HEAD
-			assert.Equal(t, float64(0), s.Tag(ext.MessagingKafkaPartition))
-			assert.Equal(t, float64(0), s.Tag("offset"))
-=======
 
 			// these tags are set in the finishProducerSpan function, but in this case it's never used, and instead we
 			// automatically finish spans after being started because we don't have a way to know when they are finished.
 			assert.Nil(t, s.Tag(ext.MessagingKafkaPartition))
 			assert.Nil(t, s.Tag("offset"))
 
->>>>>>> bad75f7f
 			assert.Equal(t, "Shopify/sarama", s.Tag(ext.Component))
 			assert.Equal(t, ext.SpanKindProducer, s.Tag(ext.SpanKind))
 			assert.Equal(t, "kafka", s.Tag(ext.MessagingSystem))
