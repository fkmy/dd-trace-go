// Unless explicitly stated otherwise all files in this repository are licensed
// under the Apache License Version 2.0.
// This product includes software developed at Datadog (https://www.datadoghq.com/).
// Copyright 2016 Datadog, Inc.

// Package gocql provides functions to trace the gocql/gocql package (https://github.com/gocql/gocql).
package gocql // import "gopkg.in/DataDog/dd-trace-go.v1/contrib/gocql/gocql"

import (
<<<<<<< HEAD
	v2 "github.com/DataDog/dd-trace-go/v2/contrib/gocql/gocql"
=======
	"context"
	"fmt"
	"math"
	"strconv"
	"strings"
	"time"

	"gopkg.in/DataDog/dd-trace-go.v1/ddtrace"
	"gopkg.in/DataDog/dd-trace-go.v1/ddtrace/ext"
	"gopkg.in/DataDog/dd-trace-go.v1/ddtrace/tracer"
	"gopkg.in/DataDog/dd-trace-go.v1/internal/log"
	"gopkg.in/DataDog/dd-trace-go.v1/internal/telemetry"
>>>>>>> e081e4a9

	"github.com/gocql/gocql"
)

// ClusterConfig embeds gocql.ClusterConfig and keeps information relevant to tracing.
<<<<<<< HEAD
type ClusterConfig = v2.ClusterConfig
=======
//
// Deprecated: use the Observer based method CreateTracedSession instead, which allows to use
// native gocql types instead of wrapped types.
type ClusterConfig struct {
	*gocql.ClusterConfig
	hosts []string
	opts  []WrapOption
}
>>>>>>> e081e4a9

// NewCluster calls gocql.NewCluster and returns a wrapped instrumented version of it.
//
// Deprecated: use the Observer based method CreateTracedSession instead, which allows to use
// native gocql types instead of wrapped types.
func NewCluster(hosts []string, opts ...WrapOption) *ClusterConfig {
	return v2.NewCluster(hosts, opts...)
}

// Session embeds gocql.Session and keeps information relevant to tracing.
<<<<<<< HEAD
type Session = v2.Session

// Query inherits from gocql.Query, it keeps the tracer and the context.
type Query = v2.Query

// Batch inherits from gocql.Batch, it keeps the tracer and the context.
type Batch = v2.Batch
=======
//
// Deprecated: use the Observer based method CreateTracedSession instead, which allows to use
// native gocql types instead of wrapped types.
type Session struct {
	*gocql.Session
	hosts []string
	opts  []WrapOption
}

// CreateSession calls the underlying gocql.ClusterConfig's CreateSession method and returns a new Session augmented with tracing.
func (c *ClusterConfig) CreateSession() (*Session, error) {
	s, err := c.ClusterConfig.CreateSession()
	if err != nil {
		return nil, err
	}
	return &Session{
		Session: s,
		hosts:   c.hosts,
		opts:    c.opts,
	}, nil
}

// Query inherits from gocql.Query, it keeps the tracer and the context.
//
// Deprecated: use the Observer based method CreateTracedSession instead, which allows to use
// native gocql types instead of wrapped types.
type Query struct {
	*gocql.Query
	params params
	ctx    context.Context
}

// Query calls the underlying gocql.Session's Query method and returns a new Query augmented with tracing.
func (s *Session) Query(stmt string, values ...interface{}) *Query {
	q := s.Session.Query(stmt, values...)
	return wrapQuery(q, s.hosts, s.opts...)
}

// Batch inherits from gocql.Batch, it keeps the tracer and the context.
//
// Deprecated: use the Observer based method CreateTracedSession instead, which allows to use
// native gocql types instead of wrapped types.
type Batch struct {
	*gocql.Batch
	params params
	ctx    context.Context
}

// NewBatch calls the underlying gocql.Session's NewBatch method and returns a new Batch augmented with tracing.
//
// Deprecated: use the Observer based method CreateTracedSession instead, which allows to use
// native gocql types instead of wrapped types.
func (s *Session) NewBatch(typ gocql.BatchType) *Batch {
	b := s.Session.NewBatch(typ)
	return wrapBatch(b, s.hosts, s.opts...)
}

// params contains fields and metadata useful for command tracing
type params struct {
	config               *config
	keyspace             string
	paginated            bool
	skipPaginated        bool
	clusterContactPoints string
	consistency          string
	hostInfo             *gocql.HostInfo
	startTime            time.Time
	finishTime           time.Time
}
>>>>>>> e081e4a9

// WrapQuery wraps a gocql.Query into a traced Query under the given service name.
// Note that the returned Query structure embeds the original gocql.Query structure.
// This means that any method returning the query for chaining that is not part
// of this package's Query structure should be called before WrapQuery, otherwise
// the tracing context could be lost.
//
// To be more specific: it is ok (and recommended) to use and chain the return value
// of `WithContext` and `PageState` but not that of `Consistency`, `Trace`,
// `Observer`, etc.
//
// Deprecated: use the Observer based method CreateTracedSession instead, which allows to use
// native gocql types instead of wrapped types.
func WrapQuery(q *gocql.Query, opts ...WrapOption) *Query {
<<<<<<< HEAD
	return v2.WrapQuery(q, opts...)
}

// Iter inherits from gocql.Iter and contains a span.
type Iter = v2.Iter

// Scanner inherits from a gocql.Scanner derived from an Iter
type Scanner = v2.Scanner
=======
	return wrapQuery(q, nil, opts...)
}

func wrapQuery(q *gocql.Query, hosts []string, opts ...WrapOption) *Query {
	cfg := defaultConfig()
	for _, fn := range opts {
		fn(cfg)
	}
	if cfg.resourceName == "" {
		if parts := strings.SplitN(q.String(), "\"", 3); len(parts) == 3 {
			cfg.resourceName = parts[1]
		}
	}
	p := params{config: cfg}
	if len(hosts) > 0 {
		p.clusterContactPoints = strings.Join(hosts, ",")
	}
	log.Debug("contrib/gocql/gocql: Wrapping Query: %#v", cfg)
	tq := &Query{Query: q, params: p, ctx: q.Context()}
	return tq
}

// WithContext adds the specified context to the traced Query structure.
func (tq *Query) WithContext(ctx context.Context) *Query {
	tq.ctx = ctx
	tq.Query = tq.Query.WithContext(ctx)
	return tq
}

// WithWrapOptions applies the given set of options to the query.
func (tq *Query) WithWrapOptions(opts ...WrapOption) *Query {
	for _, fn := range opts {
		fn(tq.params.config)
	}
	return tq
}

// PageState rewrites the original function so that spans are aware of the change.
func (tq *Query) PageState(state []byte) *Query {
	tq.params.paginated = true
	tq.Query = tq.Query.PageState(state)
	return tq
}

// Exec is rewritten so that it passes by our custom Iter
func (tq *Query) Exec() error {
	return tq.Iter().Close()
}

// MapScan wraps in a span query.MapScan call.
func (tq *Query) MapScan(m map[string]interface{}) error {
	span := startQuerySpan(tq.ctx, tq.params)
	err := tq.Query.MapScan(m)
	finishSpan(span, err, tq.params)
	return err
}

// MapScanCAS wraps in a span query.MapScanCAS call.
func (tq *Query) MapScanCAS(m map[string]interface{}) (applied bool, err error) {
	span := startQuerySpan(tq.ctx, tq.params)
	applied, err = tq.Query.MapScanCAS(m)
	finishSpan(span, err, tq.params)
	return applied, err
}

// Scan wraps in a span query.Scan call.
func (tq *Query) Scan(dest ...interface{}) error {
	span := startQuerySpan(tq.ctx, tq.params)
	err := tq.Query.Scan(dest...)
	finishSpan(span, err, tq.params)
	return err
}

// ScanCAS wraps in a span query.ScanCAS call.
func (tq *Query) ScanCAS(dest ...interface{}) (applied bool, err error) {
	span := startQuerySpan(tq.ctx, tq.params)
	applied, err = tq.Query.ScanCAS(dest...)
	finishSpan(span, err, tq.params)
	return applied, err
}

// Iter inherits from gocql.Iter and contains a span.
//
// Deprecated: use the Observer based method CreateTracedSession instead, which allows to use
// native gocql types instead of wrapped types.
type Iter struct {
	*gocql.Iter
	span ddtrace.Span
}

// Iter starts a new span at query.Iter call.
func (tq *Query) Iter() *Iter {
	span := startQuerySpan(tq.ctx, tq.params)
	iter := tq.Query.Iter()
	span.SetTag(ext.CassandraRowCount, strconv.Itoa(iter.NumRows()))
	span.SetTag(ext.CassandraConsistencyLevel, tq.GetConsistency().String())

	columns := iter.Columns()
	if len(columns) > 0 {
		span.SetTag(ext.CassandraKeyspace, columns[0].Keyspace)
	}
	tIter := &Iter{iter, span}
	if tIter.Host() != nil {
		tIter.span.SetTag(ext.TargetHost, tIter.Iter.Host().HostID())
		tIter.span.SetTag(ext.TargetPort, strconv.Itoa(tIter.Iter.Host().Port()))

		cluster := tIter.Iter.Host().ClusterName()
		dc := tIter.Iter.Host().DataCenter()
		if tq.params.config.clusterTagLegacyMode {
			tIter.span.SetTag(ext.CassandraCluster, dc)
		} else {
			tIter.span.SetTag(ext.CassandraCluster, cluster)
		}
		tIter.span.SetTag(ext.CassandraDatacenter, dc)
	}
	return tIter
}

// Close closes the Iter and finish the span created on Iter call.
func (tIter *Iter) Close() error {
	err := tIter.Iter.Close()
	if err != nil {
		tIter.span.SetTag(ext.Error, err)
	}
	tIter.span.Finish()
	return err
}

// Scanner inherits from a gocql.Scanner derived from an Iter.
//
// Deprecated: use the Observer based method CreateTracedSession instead, which allows to use
// native gocql types instead of wrapped types.
type Scanner struct {
	gocql.Scanner
	span ddtrace.Span
}

// Scanner returns a row Scanner which provides an interface to scan rows in a
// manner which is similar to database/sql. The Iter should NOT be used again after
// calling this method.
func (tIter *Iter) Scanner() gocql.Scanner {
	return &Scanner{
		Scanner: tIter.Iter.Scanner(),
		span:    tIter.span,
	}
}

// Err calls the wrapped Scanner.Err, releasing the Scanner resources and closing the span.
func (s *Scanner) Err() error {
	err := s.Scanner.Err()
	if err != nil {
		s.span.SetTag(ext.Error, err)
	}
	s.span.Finish()
	return err
}
>>>>>>> e081e4a9

// WrapBatch wraps a gocql.Batch into a traced Batch under the given service name.
// Note that the returned Batch structure embeds the original gocql.Batch structure.
// This means that any method returning the batch for chaining that is not part
// of this package's Batch structure should be called before WrapBatch, otherwise
// the tracing context could be lost.
//
// To be more specific: it is ok (and recommended) to use and chain the return value
// of `WithContext` and `WithTimestamp` but not that of `SerialConsistency`, `Trace`,
// `Observer`, etc.
//
// Deprecated: use the Observer based method CreateTracedSession instead, which allows to use
// native gocql types instead of wrapped types.
func WrapBatch(b *gocql.Batch, opts ...WrapOption) *Batch {
<<<<<<< HEAD
	return v2.WrapBatch(b, opts...)
=======
	return wrapBatch(b, nil, opts...)
}

func wrapBatch(b *gocql.Batch, hosts []string, opts ...WrapOption) *Batch {
	cfg := defaultConfig()
	for _, fn := range opts {
		fn(cfg)
	}
	p := params{config: cfg}
	if len(hosts) > 0 {
		p.clusterContactPoints = strings.Join(hosts, ",")
	}
	log.Debug("contrib/gocql/gocql: Wrapping Batch: %#v", cfg)
	tb := &Batch{Batch: b, params: p, ctx: b.Context()}
	return tb
}

// WithContext adds the specified context to the traced Batch structure.
func (tb *Batch) WithContext(ctx context.Context) *Batch {
	tb.ctx = ctx
	tb.Batch = tb.Batch.WithContext(ctx)
	return tb
}

// WithWrapOptions applies the given set of options to the batch.
func (tb *Batch) WithWrapOptions(opts ...WrapOption) *Batch {
	for _, fn := range opts {
		fn(tb.params.config)
	}
	return tb
}

// WithTimestamp will enable the with default timestamp flag on the query like
// DefaultTimestamp does. But also allows to define value for timestamp. It works the
// same way as USING TIMESTAMP in the query itself, but should not break prepared
// query optimization.
func (tb *Batch) WithTimestamp(timestamp int64) *Batch {
	tb.Batch = tb.Batch.WithTimestamp(timestamp)
	return tb
}

// ExecuteBatch calls session.ExecuteBatch on the Batch, tracing the execution.
func (tb *Batch) ExecuteBatch(session *gocql.Session) error {
	p := params{
		config:               tb.params.config,
		keyspace:             tb.Batch.Keyspace(),
		paginated:            tb.params.paginated,
		clusterContactPoints: tb.params.clusterContactPoints,
		consistency:          tb.Batch.GetConsistency().String(),
	}
	span := startBatchSpan(tb.ctx, p)
	err := session.ExecuteBatch(tb.Batch)
	finishSpan(span, err, tb.params)
	return err
}

func startQuerySpan(ctx context.Context, p params) ddtrace.Span {
	opts := commonStartSpanOptions(p)
	if p.keyspace != "" {
		opts = append(opts, tracer.Tag(ext.CassandraKeyspace, p.keyspace))
	}
	if !p.skipPaginated {
		opts = append(opts, tracer.Tag(ext.CassandraPaginated, fmt.Sprintf("%t", p.paginated)))
	}
	for k, v := range p.config.customTags {
		opts = append(opts, tracer.Tag(k, v))
	}
	span, _ := tracer.StartSpanFromContext(ctx, p.config.querySpanName, opts...)
	return span
}

// newChildSpan creates a new span from the params and the context.
func startBatchSpan(ctx context.Context, p params) ddtrace.Span {
	cfg := p.config
	opts := commonStartSpanOptions(p)
	if p.keyspace != "" {
		opts = append(opts, tracer.Tag(ext.CassandraKeyspace, p.keyspace))
	}
	if p.consistency != "" {
		opts = append(opts, tracer.Tag(ext.CassandraConsistencyLevel, p.consistency))
	}
	for k, v := range cfg.customTags {
		opts = append(opts, tracer.Tag(k, v))
	}
	span, _ := tracer.StartSpanFromContext(ctx, cfg.batchSpanName, opts...)
	return span
}

func commonStartSpanOptions(p params) []tracer.StartSpanOption {
	cfg := p.config
	opts := []ddtrace.StartSpanOption{
		tracer.SpanType(ext.SpanTypeCassandra),
		tracer.ServiceName(cfg.serviceName),
		tracer.Tag(ext.Component, componentName),
		tracer.Tag(ext.SpanKind, ext.SpanKindClient),
		tracer.Tag(ext.DBSystem, ext.DBSystemCassandra),
	}
	if p.config.resourceName != "" {
		opts = append(opts, tracer.ResourceName(p.config.resourceName))
	}
	if !p.startTime.IsZero() {
		opts = append(opts, tracer.StartTime(p.startTime))
	}
	if !math.IsNaN(cfg.analyticsRate) {
		opts = append(opts, tracer.Tag(ext.EventSampleRate, cfg.analyticsRate))
	}
	if p.clusterContactPoints != "" {
		opts = append(opts, tracer.Tag(ext.CassandraContactPoints, p.clusterContactPoints))
	}
	if p.hostInfo != nil {
		opts = append(opts,
			tracer.Tag(ext.TargetHost, p.hostInfo.ConnectAddress().String()),
			tracer.Tag(ext.TargetPort, strconv.Itoa(p.hostInfo.Port())),
		)
		if p.hostInfo.HostID() != "" {
			opts = append(opts, tracer.Tag(ext.CassandraHostID, p.hostInfo.HostID()))
		}
		if p.hostInfo.ClusterName() != "" {
			opts = append(opts, tracer.Tag(ext.CassandraCluster, p.hostInfo.ClusterName()))
		}
		if p.hostInfo.DataCenter() != "" {
			opts = append(opts, tracer.Tag(ext.CassandraDatacenter, p.hostInfo.DataCenter()))
		}
	}
	return opts
}

func finishSpan(span ddtrace.Span, err error, p params) {
	if err != nil && p.config.shouldIgnoreError(err) {
		err = nil
	}
	opts := []ddtrace.FinishOption{
		tracer.WithError(err),
	}
	if !p.finishTime.IsZero() {
		opts = append(opts, tracer.FinishTime(p.finishTime))
	}
	if p.config.noDebugStack {
		opts = append(opts, tracer.NoDebugStack())
	}
	span.Finish(opts...)
>>>>>>> e081e4a9
}<|MERGE_RESOLUTION|>--- conflicted
+++ resolved
@@ -7,39 +7,13 @@
 package gocql // import "gopkg.in/DataDog/dd-trace-go.v1/contrib/gocql/gocql"
 
 import (
-<<<<<<< HEAD
-	v2 "github.com/DataDog/dd-trace-go/v2/contrib/gocql/gocql"
-=======
-	"context"
-	"fmt"
-	"math"
-	"strconv"
-	"strings"
-	"time"
-
-	"gopkg.in/DataDog/dd-trace-go.v1/ddtrace"
-	"gopkg.in/DataDog/dd-trace-go.v1/ddtrace/ext"
-	"gopkg.in/DataDog/dd-trace-go.v1/ddtrace/tracer"
-	"gopkg.in/DataDog/dd-trace-go.v1/internal/log"
-	"gopkg.in/DataDog/dd-trace-go.v1/internal/telemetry"
->>>>>>> e081e4a9
+	v2 "github.com/DataDog/dd-trace-go/contrib/gocql/gocql/v2"
 
 	"github.com/gocql/gocql"
 )
 
 // ClusterConfig embeds gocql.ClusterConfig and keeps information relevant to tracing.
-<<<<<<< HEAD
 type ClusterConfig = v2.ClusterConfig
-=======
-//
-// Deprecated: use the Observer based method CreateTracedSession instead, which allows to use
-// native gocql types instead of wrapped types.
-type ClusterConfig struct {
-	*gocql.ClusterConfig
-	hosts []string
-	opts  []WrapOption
-}
->>>>>>> e081e4a9
 
 // NewCluster calls gocql.NewCluster and returns a wrapped instrumented version of it.
 //
@@ -50,7 +24,6 @@
 }
 
 // Session embeds gocql.Session and keeps information relevant to tracing.
-<<<<<<< HEAD
 type Session = v2.Session
 
 // Query inherits from gocql.Query, it keeps the tracer and the context.
@@ -58,77 +31,6 @@
 
 // Batch inherits from gocql.Batch, it keeps the tracer and the context.
 type Batch = v2.Batch
-=======
-//
-// Deprecated: use the Observer based method CreateTracedSession instead, which allows to use
-// native gocql types instead of wrapped types.
-type Session struct {
-	*gocql.Session
-	hosts []string
-	opts  []WrapOption
-}
-
-// CreateSession calls the underlying gocql.ClusterConfig's CreateSession method and returns a new Session augmented with tracing.
-func (c *ClusterConfig) CreateSession() (*Session, error) {
-	s, err := c.ClusterConfig.CreateSession()
-	if err != nil {
-		return nil, err
-	}
-	return &Session{
-		Session: s,
-		hosts:   c.hosts,
-		opts:    c.opts,
-	}, nil
-}
-
-// Query inherits from gocql.Query, it keeps the tracer and the context.
-//
-// Deprecated: use the Observer based method CreateTracedSession instead, which allows to use
-// native gocql types instead of wrapped types.
-type Query struct {
-	*gocql.Query
-	params params
-	ctx    context.Context
-}
-
-// Query calls the underlying gocql.Session's Query method and returns a new Query augmented with tracing.
-func (s *Session) Query(stmt string, values ...interface{}) *Query {
-	q := s.Session.Query(stmt, values...)
-	return wrapQuery(q, s.hosts, s.opts...)
-}
-
-// Batch inherits from gocql.Batch, it keeps the tracer and the context.
-//
-// Deprecated: use the Observer based method CreateTracedSession instead, which allows to use
-// native gocql types instead of wrapped types.
-type Batch struct {
-	*gocql.Batch
-	params params
-	ctx    context.Context
-}
-
-// NewBatch calls the underlying gocql.Session's NewBatch method and returns a new Batch augmented with tracing.
-//
-// Deprecated: use the Observer based method CreateTracedSession instead, which allows to use
-// native gocql types instead of wrapped types.
-func (s *Session) NewBatch(typ gocql.BatchType) *Batch {
-	b := s.Session.NewBatch(typ)
-	return wrapBatch(b, s.hosts, s.opts...)
-}
-
-// params contains fields and metadata useful for command tracing
-type params struct {
-	config               *config
-	keyspace             string
-	paginated            bool
-	skipPaginated        bool
-	clusterContactPoints string
-	consistency          string
-	hostInfo             *gocql.HostInfo
-	startTime            time.Time
-	finishTime           time.Time
-}
->>>>>>> e081e4a9
 
 // WrapQuery wraps a gocql.Query into a traced Query under the given service name.
 // Note that the returned Query structure embeds the original gocql.Query structure.
@@ -143,7 +45,6 @@
 // Deprecated: use the Observer based method CreateTracedSession instead, which allows to use
 // native gocql types instead of wrapped types.
 func WrapQuery(q *gocql.Query, opts ...WrapOption) *Query {
-<<<<<<< HEAD
 	return v2.WrapQuery(q, opts...)
 }
 
@@ -152,164 +53,6 @@
 
 // Scanner inherits from a gocql.Scanner derived from an Iter
 type Scanner = v2.Scanner
-=======
-	return wrapQuery(q, nil, opts...)
-}
-
-func wrapQuery(q *gocql.Query, hosts []string, opts ...WrapOption) *Query {
-	cfg := defaultConfig()
-	for _, fn := range opts {
-		fn(cfg)
-	}
-	if cfg.resourceName == "" {
-		if parts := strings.SplitN(q.String(), "\"", 3); len(parts) == 3 {
-			cfg.resourceName = parts[1]
-		}
-	}
-	p := params{config: cfg}
-	if len(hosts) > 0 {
-		p.clusterContactPoints = strings.Join(hosts, ",")
-	}
-	log.Debug("contrib/gocql/gocql: Wrapping Query: %#v", cfg)
-	tq := &Query{Query: q, params: p, ctx: q.Context()}
-	return tq
-}
-
-// WithContext adds the specified context to the traced Query structure.
-func (tq *Query) WithContext(ctx context.Context) *Query {
-	tq.ctx = ctx
-	tq.Query = tq.Query.WithContext(ctx)
-	return tq
-}
-
-// WithWrapOptions applies the given set of options to the query.
-func (tq *Query) WithWrapOptions(opts ...WrapOption) *Query {
-	for _, fn := range opts {
-		fn(tq.params.config)
-	}
-	return tq
-}
-
-// PageState rewrites the original function so that spans are aware of the change.
-func (tq *Query) PageState(state []byte) *Query {
-	tq.params.paginated = true
-	tq.Query = tq.Query.PageState(state)
-	return tq
-}
-
-// Exec is rewritten so that it passes by our custom Iter
-func (tq *Query) Exec() error {
-	return tq.Iter().Close()
-}
-
-// MapScan wraps in a span query.MapScan call.
-func (tq *Query) MapScan(m map[string]interface{}) error {
-	span := startQuerySpan(tq.ctx, tq.params)
-	err := tq.Query.MapScan(m)
-	finishSpan(span, err, tq.params)
-	return err
-}
-
-// MapScanCAS wraps in a span query.MapScanCAS call.
-func (tq *Query) MapScanCAS(m map[string]interface{}) (applied bool, err error) {
-	span := startQuerySpan(tq.ctx, tq.params)
-	applied, err = tq.Query.MapScanCAS(m)
-	finishSpan(span, err, tq.params)
-	return applied, err
-}
-
-// Scan wraps in a span query.Scan call.
-func (tq *Query) Scan(dest ...interface{}) error {
-	span := startQuerySpan(tq.ctx, tq.params)
-	err := tq.Query.Scan(dest...)
-	finishSpan(span, err, tq.params)
-	return err
-}
-
-// ScanCAS wraps in a span query.ScanCAS call.
-func (tq *Query) ScanCAS(dest ...interface{}) (applied bool, err error) {
-	span := startQuerySpan(tq.ctx, tq.params)
-	applied, err = tq.Query.ScanCAS(dest...)
-	finishSpan(span, err, tq.params)
-	return applied, err
-}
-
-// Iter inherits from gocql.Iter and contains a span.
-//
-// Deprecated: use the Observer based method CreateTracedSession instead, which allows to use
-// native gocql types instead of wrapped types.
-type Iter struct {
-	*gocql.Iter
-	span ddtrace.Span
-}
-
-// Iter starts a new span at query.Iter call.
-func (tq *Query) Iter() *Iter {
-	span := startQuerySpan(tq.ctx, tq.params)
-	iter := tq.Query.Iter()
-	span.SetTag(ext.CassandraRowCount, strconv.Itoa(iter.NumRows()))
-	span.SetTag(ext.CassandraConsistencyLevel, tq.GetConsistency().String())
-
-	columns := iter.Columns()
-	if len(columns) > 0 {
-		span.SetTag(ext.CassandraKeyspace, columns[0].Keyspace)
-	}
-	tIter := &Iter{iter, span}
-	if tIter.Host() != nil {
-		tIter.span.SetTag(ext.TargetHost, tIter.Iter.Host().HostID())
-		tIter.span.SetTag(ext.TargetPort, strconv.Itoa(tIter.Iter.Host().Port()))
-
-		cluster := tIter.Iter.Host().ClusterName()
-		dc := tIter.Iter.Host().DataCenter()
-		if tq.params.config.clusterTagLegacyMode {
-			tIter.span.SetTag(ext.CassandraCluster, dc)
-		} else {
-			tIter.span.SetTag(ext.CassandraCluster, cluster)
-		}
-		tIter.span.SetTag(ext.CassandraDatacenter, dc)
-	}
-	return tIter
-}
-
-// Close closes the Iter and finish the span created on Iter call.
-func (tIter *Iter) Close() error {
-	err := tIter.Iter.Close()
-	if err != nil {
-		tIter.span.SetTag(ext.Error, err)
-	}
-	tIter.span.Finish()
-	return err
-}
-
-// Scanner inherits from a gocql.Scanner derived from an Iter.
-//
-// Deprecated: use the Observer based method CreateTracedSession instead, which allows to use
-// native gocql types instead of wrapped types.
-type Scanner struct {
-	gocql.Scanner
-	span ddtrace.Span
-}
-
-// Scanner returns a row Scanner which provides an interface to scan rows in a
-// manner which is similar to database/sql. The Iter should NOT be used again after
-// calling this method.
-func (tIter *Iter) Scanner() gocql.Scanner {
-	return &Scanner{
-		Scanner: tIter.Iter.Scanner(),
-		span:    tIter.span,
-	}
-}
-
-// Err calls the wrapped Scanner.Err, releasing the Scanner resources and closing the span.
-func (s *Scanner) Err() error {
-	err := s.Scanner.Err()
-	if err != nil {
-		s.span.SetTag(ext.Error, err)
-	}
-	s.span.Finish()
-	return err
-}
->>>>>>> e081e4a9
 
 // WrapBatch wraps a gocql.Batch into a traced Batch under the given service name.
 // Note that the returned Batch structure embeds the original gocql.Batch structure.
@@ -324,149 +67,5 @@
 // Deprecated: use the Observer based method CreateTracedSession instead, which allows to use
 // native gocql types instead of wrapped types.
 func WrapBatch(b *gocql.Batch, opts ...WrapOption) *Batch {
-<<<<<<< HEAD
 	return v2.WrapBatch(b, opts...)
-=======
-	return wrapBatch(b, nil, opts...)
-}
-
-func wrapBatch(b *gocql.Batch, hosts []string, opts ...WrapOption) *Batch {
-	cfg := defaultConfig()
-	for _, fn := range opts {
-		fn(cfg)
-	}
-	p := params{config: cfg}
-	if len(hosts) > 0 {
-		p.clusterContactPoints = strings.Join(hosts, ",")
-	}
-	log.Debug("contrib/gocql/gocql: Wrapping Batch: %#v", cfg)
-	tb := &Batch{Batch: b, params: p, ctx: b.Context()}
-	return tb
-}
-
-// WithContext adds the specified context to the traced Batch structure.
-func (tb *Batch) WithContext(ctx context.Context) *Batch {
-	tb.ctx = ctx
-	tb.Batch = tb.Batch.WithContext(ctx)
-	return tb
-}
-
-// WithWrapOptions applies the given set of options to the batch.
-func (tb *Batch) WithWrapOptions(opts ...WrapOption) *Batch {
-	for _, fn := range opts {
-		fn(tb.params.config)
-	}
-	return tb
-}
-
-// WithTimestamp will enable the with default timestamp flag on the query like
-// DefaultTimestamp does. But also allows to define value for timestamp. It works the
-// same way as USING TIMESTAMP in the query itself, but should not break prepared
-// query optimization.
-func (tb *Batch) WithTimestamp(timestamp int64) *Batch {
-	tb.Batch = tb.Batch.WithTimestamp(timestamp)
-	return tb
-}
-
-// ExecuteBatch calls session.ExecuteBatch on the Batch, tracing the execution.
-func (tb *Batch) ExecuteBatch(session *gocql.Session) error {
-	p := params{
-		config:               tb.params.config,
-		keyspace:             tb.Batch.Keyspace(),
-		paginated:            tb.params.paginated,
-		clusterContactPoints: tb.params.clusterContactPoints,
-		consistency:          tb.Batch.GetConsistency().String(),
-	}
-	span := startBatchSpan(tb.ctx, p)
-	err := session.ExecuteBatch(tb.Batch)
-	finishSpan(span, err, tb.params)
-	return err
-}
-
-func startQuerySpan(ctx context.Context, p params) ddtrace.Span {
-	opts := commonStartSpanOptions(p)
-	if p.keyspace != "" {
-		opts = append(opts, tracer.Tag(ext.CassandraKeyspace, p.keyspace))
-	}
-	if !p.skipPaginated {
-		opts = append(opts, tracer.Tag(ext.CassandraPaginated, fmt.Sprintf("%t", p.paginated)))
-	}
-	for k, v := range p.config.customTags {
-		opts = append(opts, tracer.Tag(k, v))
-	}
-	span, _ := tracer.StartSpanFromContext(ctx, p.config.querySpanName, opts...)
-	return span
-}
-
-// newChildSpan creates a new span from the params and the context.
-func startBatchSpan(ctx context.Context, p params) ddtrace.Span {
-	cfg := p.config
-	opts := commonStartSpanOptions(p)
-	if p.keyspace != "" {
-		opts = append(opts, tracer.Tag(ext.CassandraKeyspace, p.keyspace))
-	}
-	if p.consistency != "" {
-		opts = append(opts, tracer.Tag(ext.CassandraConsistencyLevel, p.consistency))
-	}
-	for k, v := range cfg.customTags {
-		opts = append(opts, tracer.Tag(k, v))
-	}
-	span, _ := tracer.StartSpanFromContext(ctx, cfg.batchSpanName, opts...)
-	return span
-}
-
-func commonStartSpanOptions(p params) []tracer.StartSpanOption {
-	cfg := p.config
-	opts := []ddtrace.StartSpanOption{
-		tracer.SpanType(ext.SpanTypeCassandra),
-		tracer.ServiceName(cfg.serviceName),
-		tracer.Tag(ext.Component, componentName),
-		tracer.Tag(ext.SpanKind, ext.SpanKindClient),
-		tracer.Tag(ext.DBSystem, ext.DBSystemCassandra),
-	}
-	if p.config.resourceName != "" {
-		opts = append(opts, tracer.ResourceName(p.config.resourceName))
-	}
-	if !p.startTime.IsZero() {
-		opts = append(opts, tracer.StartTime(p.startTime))
-	}
-	if !math.IsNaN(cfg.analyticsRate) {
-		opts = append(opts, tracer.Tag(ext.EventSampleRate, cfg.analyticsRate))
-	}
-	if p.clusterContactPoints != "" {
-		opts = append(opts, tracer.Tag(ext.CassandraContactPoints, p.clusterContactPoints))
-	}
-	if p.hostInfo != nil {
-		opts = append(opts,
-			tracer.Tag(ext.TargetHost, p.hostInfo.ConnectAddress().String()),
-			tracer.Tag(ext.TargetPort, strconv.Itoa(p.hostInfo.Port())),
-		)
-		if p.hostInfo.HostID() != "" {
-			opts = append(opts, tracer.Tag(ext.CassandraHostID, p.hostInfo.HostID()))
-		}
-		if p.hostInfo.ClusterName() != "" {
-			opts = append(opts, tracer.Tag(ext.CassandraCluster, p.hostInfo.ClusterName()))
-		}
-		if p.hostInfo.DataCenter() != "" {
-			opts = append(opts, tracer.Tag(ext.CassandraDatacenter, p.hostInfo.DataCenter()))
-		}
-	}
-	return opts
-}
-
-func finishSpan(span ddtrace.Span, err error, p params) {
-	if err != nil && p.config.shouldIgnoreError(err) {
-		err = nil
-	}
-	opts := []ddtrace.FinishOption{
-		tracer.WithError(err),
-	}
-	if !p.finishTime.IsZero() {
-		opts = append(opts, tracer.FinishTime(p.finishTime))
-	}
-	if p.config.noDebugStack {
-		opts = append(opts, tracer.NoDebugStack())
-	}
-	span.Finish(opts...)
->>>>>>> e081e4a9
 }