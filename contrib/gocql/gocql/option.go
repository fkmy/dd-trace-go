--- conflicted
+++ resolved
@@ -6,8 +6,7 @@
 package gocql
 
 import (
-<<<<<<< HEAD
-	v2 "github.com/DataDog/dd-trace-go/v2/contrib/gocql/gocql"
+	v2 "github.com/DataDog/dd-trace-go/contrib/gocql/gocql/v2"
 )
 
 // WrapOption represents an option that can be passed to WrapQuery.
@@ -16,65 +15,6 @@
 // WithServiceName sets the given service name for the returned query.
 func WithServiceName(name string) WrapOption {
 	return v2.WithService(name)
-=======
-	"math"
-	"os"
-
-	"golang.org/x/mod/semver"
-
-	"gopkg.in/DataDog/dd-trace-go.v1/internal"
-	"gopkg.in/DataDog/dd-trace-go.v1/internal/log"
-	"gopkg.in/DataDog/dd-trace-go.v1/internal/namingschema"
-)
-
-const defaultServiceName = "gocql.query"
-
-type config struct {
-	serviceName, resourceName            string
-	querySpanName, batchSpanName         string
-	noDebugStack                         bool
-	analyticsRate                        float64
-	errCheck                             func(err error) bool
-	customTags                           map[string]interface{}
-	clusterTagLegacyMode                 bool
-	traceQuery, traceBatch, traceConnect bool
-}
-
-// WrapOption represents an option that can be passed to WrapQuery.
-type WrapOption func(*config)
-
-func defaultConfig() *config {
-	cfg := &config{
-		traceQuery:   true,
-		traceBatch:   true,
-		traceConnect: true,
-	}
-	cfg.serviceName = namingschema.ServiceNameOverrideV0(defaultServiceName, defaultServiceName)
-	cfg.querySpanName = namingschema.OpName(namingschema.CassandraOutbound)
-	cfg.batchSpanName = namingschema.OpNameOverrideV0(namingschema.CassandraOutbound, "cassandra.batch")
-	// cfg.analyticsRate = globalconfig.AnalyticsRate()
-	if internal.BoolEnv("DD_TRACE_GOCQL_ANALYTICS_ENABLED", false) {
-		cfg.analyticsRate = 1.0
-	} else {
-		cfg.analyticsRate = math.NaN()
-	}
-	if compatMode := os.Getenv("DD_TRACE_GOCQL_COMPAT"); compatMode != "" {
-		if semver.IsValid(compatMode) {
-			cfg.clusterTagLegacyMode = semver.Compare(semver.MajorMinor(compatMode), "v1.65") <= 0
-		} else {
-			log.Warn("ignoring DD_TRACE_GOCQL_COMPAT: invalid version %q", compatMode)
-		}
-	}
-	cfg.errCheck = func(error) bool { return true }
-	return cfg
-}
-
-// WithServiceName sets the given service name for the returned query.
-func WithServiceName(name string) WrapOption {
-	return func(cfg *config) {
-		cfg.serviceName = name
-	}
->>>>>>> e081e4a9
 }
 
 // WithResourceName sets a custom resource name to be used with the traced query.
@@ -84,96 +24,37 @@
 // call, which can be costly when called repeatedly. Using WithResourceName will
 // avoid that call. Under normal circumstances, it is safe to rely on the default.
 func WithResourceName(name string) WrapOption {
-<<<<<<< HEAD
 	return v2.WithResourceName(name)
-=======
-	return func(cfg *config) {
-		cfg.resourceName = name
-	}
->>>>>>> e081e4a9
 }
 
 // WithAnalytics enables Trace Analytics for all started spans.
 func WithAnalytics(on bool) WrapOption {
-<<<<<<< HEAD
 	return v2.WithAnalytics(on)
-=======
-	return func(cfg *config) {
-		if on {
-			cfg.analyticsRate = 1.0
-		} else {
-			cfg.analyticsRate = math.NaN()
-		}
-	}
->>>>>>> e081e4a9
 }
 
 // WithAnalyticsRate sets the sampling rate for Trace Analytics events
 // correlated to started spans.
 func WithAnalyticsRate(rate float64) WrapOption {
-<<<<<<< HEAD
 	return v2.WithAnalyticsRate(rate)
-=======
-	return func(cfg *config) {
-		if rate >= 0.0 && rate <= 1.0 {
-			cfg.analyticsRate = rate
-		} else {
-			cfg.analyticsRate = math.NaN()
-		}
-	}
->>>>>>> e081e4a9
 }
 
 // NoDebugStack prevents stack traces from being attached to spans finishing
 // with an error. This is useful in situations where errors are frequent and
 // performance is critical.
 func NoDebugStack() WrapOption {
-<<<<<<< HEAD
 	return v2.NoDebugStack()
-=======
-	return func(cfg *config) {
-		cfg.noDebugStack = true
-	}
-}
-
-func (c *config) shouldIgnoreError(err error) bool {
-	return c != nil && c.errCheck != nil && !c.errCheck(err)
->>>>>>> e081e4a9
 }
 
 // WithErrorCheck specifies a function fn which determines whether the passed
 // error should be marked as an error. The fn is called whenever a CQL request
 // finishes with an error.
 func WithErrorCheck(fn func(err error) bool) WrapOption {
-<<<<<<< HEAD
 	return v2.WithErrorCheck(fn)
-=======
-	return func(cfg *config) {
-		// When the error is explicitly marked as not-an-error, that is
-		// when this errCheck function returns false, the APM code will
-		// just skip the error and pretend the span was successful.
-		//
-		// A typical use-case is gocql.ErrNotFound which is returned when scanning data,
-		// but no data is available so zero rows are returned.
-		//
-		// This only affects whether the span/trace is marked as success/error,
-		// the calls to the gocql API still return the upstream error code.
-		cfg.errCheck = fn
-	}
->>>>>>> e081e4a9
 }
 
 // WithCustomTag will attach the value to the span tagged by the key.
 func WithCustomTag(key string, value interface{}) WrapOption {
-<<<<<<< HEAD
 	return v2.WithCustomTag(key, value)
-=======
-	return func(cfg *config) {
-		if cfg.customTags == nil {
-			cfg.customTags = make(map[string]interface{})
-		}
-		cfg.customTags[key] = value
-	}
 }
 
 // WithTraceQuery will enable tracing for queries (default is true).
@@ -198,5 +79,4 @@
 	return func(cfg *config) {
 		cfg.traceConnect = enabled
 	}
->>>>>>> e081e4a9
 }