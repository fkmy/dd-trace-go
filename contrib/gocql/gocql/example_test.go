// Unless explicitly stated otherwise all files in this repository are licensed
// under the Apache License Version 2.0.
// This product includes software developed at Datadog (https://www.datadoghq.com/).
// Copyright 2016 Datadog, Inc.

package gocql_test

import (
	"context"
	"log"

	"github.com/gocql/gocql"

	gocqltrace "github.com/DataDog/dd-trace-go/contrib/gocql/gocql/v2"
	"github.com/DataDog/dd-trace-go/v2/ddtrace/ext"
	"github.com/DataDog/dd-trace-go/v2/ddtrace/tracer"
)

func ExampleNewCluster() {
	// Initialise a wrapped Cassandra session and create a query.
<<<<<<< HEAD
	cluster := gocqltrace.NewCluster([]string{"127.0.0.1"}, gocqltrace.WithService("ServiceName"))
=======
	cluster := gocqltrace.NewCluster([]string{"127.0.0.1:9043"}, gocqltrace.WithServiceName("ServiceName"))
>>>>>>> bad75f7f
	session, _ := cluster.CreateSession()
	query := session.Query("CREATE KEYSPACE if not exists trace WITH REPLICATION = { 'class' : 'SimpleStrategy', 'replication_factor': 1}")

	// Use context to pass information down the call chain
	_, ctx := tracer.StartSpanFromContext(context.Background(), "parent.request",
		tracer.SpanType(ext.SpanTypeCassandra),
		tracer.ServiceName("web"),
		tracer.ResourceName("/home"),
	)

	// Wrap the query to trace it and pass the context for inheritance
	query.WithContext(ctx)
	// Provide any options for the specific query.
	query.WithWrapOptions(gocqltrace.WithResourceName("CREATE KEYSPACE"))

	// Execute your query as usual
	query.Exec()
}

func ExampleCreateTracedSession() {
	cluster := gocql.NewCluster("127.0.0.1:9042")
	cluster.Keyspace = "my-keyspace"

	// Create a new traced session using any number of options
	session, err := gocqltrace.CreateTracedSession(cluster, gocqltrace.WithServiceName("ServiceName"))
	if err != nil {
		log.Fatal(err)
	}
	query := session.Query("CREATE KEYSPACE if not exists trace WITH REPLICATION = { 'class' : 'SimpleStrategy', 'replication_factor': 1}")

	// Use context to pass information down the call chain
	_, ctx := tracer.StartSpanFromContext(context.Background(), "parent.request",
		tracer.SpanType(ext.SpanTypeCassandra),
		tracer.ServiceName("web"),
		tracer.ResourceName("/home"),
	)
	query.WithContext(ctx)

	// If you don't want a concrete query to be traced, you can do query.Observer(nil)

	// Finally, execute the query
	if err := query.Exec(); err != nil {
		log.Fatal(err)
	}
}

func ExampleNewObserver() {
	cluster := gocql.NewCluster("127.0.0.1:9042")
	cluster.Keyspace = "my-keyspace"

	// Create a new regular gocql session
	session, err := cluster.CreateSession()
	if err != nil {
		log.Fatal(err)
	}
	// Create a new observer using same set of options as gocqltrace.CreateTracedSession.
	obs := gocqltrace.NewObserver(cluster, gocqltrace.WithServiceName("ServiceName"))

	// Attach the observer to queries / batches individually.
	tracedQuery := session.Query("SELECT something FROM somewhere").Observer(obs)
	untracedQuery := session.Query("SELECT something FROM somewhere")

	// Use context to pass information down the call chain
	_, ctx := tracer.StartSpanFromContext(context.Background(), "parent.request",
		tracer.SpanType(ext.SpanTypeCassandra),
		tracer.ServiceName("web"),
		tracer.ResourceName("/home"),
	)
	tracedQuery.WithContext(ctx)

	// Finally, execute the query
	if err := tracedQuery.Exec(); err != nil {
		log.Fatal(err)
	}
	if err := untracedQuery.Exec(); err != nil {
		log.Fatal(err)
	}
}<|MERGE_RESOLUTION|>--- conflicted
+++ resolved
@@ -18,11 +18,7 @@
 
 func ExampleNewCluster() {
 	// Initialise a wrapped Cassandra session and create a query.
-<<<<<<< HEAD
-	cluster := gocqltrace.NewCluster([]string{"127.0.0.1"}, gocqltrace.WithService("ServiceName"))
-=======
-	cluster := gocqltrace.NewCluster([]string{"127.0.0.1:9043"}, gocqltrace.WithServiceName("ServiceName"))
->>>>>>> bad75f7f
+	cluster := gocqltrace.NewCluster([]string{"127.0.0.1:9043"}, gocqltrace.WithService("ServiceName"))
 	session, _ := cluster.CreateSession()
 	query := session.Query("CREATE KEYSPACE if not exists trace WITH REPLICATION = { 'class' : 'SimpleStrategy', 'replication_factor': 1}")
 
@@ -47,7 +43,7 @@
 	cluster.Keyspace = "my-keyspace"
 
 	// Create a new traced session using any number of options
-	session, err := gocqltrace.CreateTracedSession(cluster, gocqltrace.WithServiceName("ServiceName"))
+	session, err := gocqltrace.CreateTracedSession(cluster, gocqltrace.WithService("ServiceName"))
 	if err != nil {
 		log.Fatal(err)
 	}
@@ -79,7 +75,7 @@
 		log.Fatal(err)
 	}
 	// Create a new observer using same set of options as gocqltrace.CreateTracedSession.
-	obs := gocqltrace.NewObserver(cluster, gocqltrace.WithServiceName("ServiceName"))
+	obs := gocqltrace.NewObserver(cluster, gocqltrace.WithService("ServiceName"))
 
 	// Attach the observer to queries / batches individually.
 	tracedQuery := session.Query("SELECT something FROM somewhere").Observer(obs)
