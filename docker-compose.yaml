version: "3.3"  # optional since v1.27.0
services:
  cassandra:
    image: cassandra:3.7
    environment:
      JVM_OPTS: "-Xms750m -Xmx750m"
    ports:
      - "9042:9042"
  mysql:
    image: circleci/mysql:5.7
    environment:
      MYSQL_ROOT_PASSWORD: admin
      MYSQL_PASSWORD: test
      MYSQL_USER: test
      MYSQL_DATABASE: test
    ports:
      - "3306:3306"
  postgres:
    image: circleci/postgres:9.5
    environment:
      POSTGRES_PASSWORD: postgres
      POSTGRES_USER: postgres
      POSTGRES_DB: postgres
    ports:
      - "5432:5432"
  mssql:
    image: mcr.microsoft.com/mssql/server:2019-latest
    environment:
      SA_PASSWORD: myPassw0rd
      ACCEPT_EULA: Y
    ports:
      - "1433:1433"
  consul:
    image: consul:1.6.0
    ports:
      - "8500:8500"
  redis:
    image: redis:3.2
    ports:
      - "6379:6379"
  elasticsearch2:
    image: elasticsearch:2
    environment:
      ES_JAVA_OPTS: "-Xms750m -Xmx750m" # https://github.com/10up/wp-local-docker/issues/6
    ports:
      - "9200:9200"
    ulimits:
      nofile:
        soft: 65536
        hard: 65536
  elasticsearch5:
    image: elasticsearch:5
    environment:
      ES_JAVA_OPTS: "-Xms750m -Xmx750m" # https://github.com/10up/wp-local-docker/issues/6
    ports:
      - "9201:9200"
    ulimits:
      nofile:
        soft: 65536
        hard: 65536
  elasticsearch6:
    image: elasticsearch:6.8.13
    environment:
      http.port: 9202-9300
      discovery.type: single-node
      ES_JAVA_OPTS: "-Xms750m -Xmx750m" # https://github.com/10up/wp-local-docker/issues/6
    ports:
      - "9202:9202"
    ulimits:
      nofile:
        soft: 65536
        hard: 65536
  elasticsearch7:
    image: elasticsearch:7.14.1
    environment:
      http.port: 9203-9300
      discovery.type: single-node
      ES_JAVA_OPTS: "-Xms750m -Xmx750m" # https://github.com/10up/wp-local-docker/issues/6
    ports:
      - "9203:9203"
    ulimits:
      nofile:
        soft: 65536
        hard: 65536
  datadog-agent:
    image: datadog/docker-dd-agent
    environment:
      DD_APM_ENABLED: "true"
      DD_BIND_HOST: "0.0.0.0"
      DD_API_KEY: invalid_key_but_this_is_fine
    ports:
      - "8126:8126"
  mongodb:
    image: circleci/mongo:latest-ram
    ports:
      - "27017:27017"
  memcached:
    image: memcached:1.5.9
    ports:
      - "11211:11211"
  zookeeper:
    image: bitnami/zookeeper:latest
    environment:
      ALLOW_ANONYMOUS_LOGIN: "yes"
    ports:
      - "2181:2181"
  kafka2:
    image: wurstmeister/kafka:2.13-2.8.1
    environment:
      KAFKA_ZOOKEEPER_CONNECT: zookeeper:2181
      KAFKA_ADVERTISED_LISTENERS: PLAINTEXT://localhost:9092
      KAFKA_LISTENERS: PLAINTEXT://0.0.0.0:9092
      #KAFKA_LISTENER_SECURITY_PROTOCOL_MAP: INSIDE:PLAINTEXT,OUTSIDE:PLAINTEXT,LISTENER_NAME:PLAINTEXT
      KAFKA_CREATE_TOPICS: gotest:1:1,gosegtest:1:1
      KAFKA_BROKER_ID: 1
    depends_on:
      - zookeeper
    ports:
      - "9092:9092"
<<<<<<< HEAD
  testagent:
    image: ghcr.io/datadog/dd-apm-test-agent/ddapm-test-agent:latest
    ports:
        - "127.0.0.1:9126:9126"
    environment:
        - LOG_LEVEL=DEBUG
        - TRACE_LANGUAGE=golang
        - DISABLED_CHECKS=trace_content_length
        - PORT=9126
        - DD_SUPPRESS_TRACE_PARSE_ERRORS=true
        - DD_POOL_TRACE_CHECK_FAILURES=true
        - DD_DISABLE_ERROR_RESPONSES=true
=======
  localstack:
    image: localstack/localstack:latest
    ports:
      - "4566:4566"
>>>>>>> fb3ee712
<|MERGE_RESOLUTION|>--- conflicted
+++ resolved
@@ -117,7 +117,6 @@
       - zookeeper
     ports:
       - "9092:9092"
-<<<<<<< HEAD
   testagent:
     image: ghcr.io/datadog/dd-apm-test-agent/ddapm-test-agent:latest
     ports:
@@ -130,9 +129,7 @@
         - DD_SUPPRESS_TRACE_PARSE_ERRORS=true
         - DD_POOL_TRACE_CHECK_FAILURES=true
         - DD_DISABLE_ERROR_RESPONSES=true
-=======
   localstack:
     image: localstack/localstack:latest
     ports:
-      - "4566:4566"
->>>>>>> fb3ee712
+      - "4566:4566"