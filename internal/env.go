// Unless explicitly stated otherwise all files in this repository are licensed
// under the Apache License Version 2.0.
// This product includes software developed at Datadog (https://www.datadoghq.com/).
// Copyright 2016 Datadog, Inc.

package internal

import (
	"os"
	"strconv"

	"gopkg.in/DataDog/dd-trace-go.v1/internal/log"
)

// BoolEnv returns the parsed boolean value of an environment variable, or
// def otherwise.
func BoolEnv(key string, def bool) bool {
	vv, ok := os.LookupEnv(key)
	if !ok {
		return def
	}
	v, err := strconv.ParseBool(vv)
	if err != nil {
		log.Warn("Non-boolean value for env var %s, defaulting to %t. Parse failed with error: %v", key, def, err)
		return def
	}
	return v
<<<<<<< HEAD
=======
}

// IntEnv returns the parsed int value of an environment variable, or
// def otherwise.
func IntEnv(key string, def int) int {
	vv, ok := os.LookupEnv(key)
	if !ok {
		return def
	}
	v, err := strconv.Atoi(vv)
	if err != nil {
		log.Warn("Non-integer value for env var %s, defaulting to %d. Parse failed with error: %v", key, def, err)
		return def
	}
	return v
}

// DurationEnv returns the parsed duration value of an environment variable, or
// def otherwise.
func DurationEnv(key string, def time.Duration) time.Duration {
	vv, ok := os.LookupEnv(key)
	if !ok {
		return def
	}
	v, err := time.ParseDuration(vv)
	if err != nil {
		log.Warn("Non-duration value for env var %s, defaulting to %d. Parse failed with error: %v", key, def, err)
		return def
	}
	return v
}

// ForEachStringTag runs fn on every key val pair encountered in str.
// str may contain multiple key val pairs separated by either space
// or comma (but not a mixture of both), and each key val pair is separated by a delimiter.
func ForEachStringTag(str string, delimiter string, fn func(key string, val string)) {
	sep := " "
	if strings.Index(str, ",") > -1 {
		// falling back to comma as separator
		sep = ","
	}
	for _, tag := range strings.Split(str, sep) {
		tag = strings.TrimSpace(tag)
		if tag == "" {
			continue
		}
		kv := strings.SplitN(tag, delimiter, 2)
		key := strings.TrimSpace(kv[0])
		if key == "" {
			continue
		}
		var val string
		if len(kv) == 2 {
			val = strings.TrimSpace(kv[1])
		}
		fn(key, val)
	}
}

// ParseTagString returns tags parsed from string as map
func ParseTagString(str string) map[string]string {
	res := make(map[string]string)
	ForEachStringTag(str, DDTagsDelimiter, func(key, val string) { res[key] = val })
	return res
}

// FloatEnv returns the parsed float64 value of an environment variable,
// or def otherwise.
func FloatEnv(key string, def float64) float64 {
	env, ok := os.LookupEnv(key)
	if !ok {
		return def
	}
	v, err := strconv.ParseFloat(env, 64)
	if err != nil {
		log.Warn("Non-float value for env var %s, defaulting to %f. Parse failed with error: %v", key, def, err)
		return def
	}
	return v
}

// BoolVal returns the parsed boolean value of string val, or def if not parseable
func BoolVal(val string, def bool) bool {
	v, err := strconv.ParseBool(val)
	if err != nil {
		return def
	}
	return v
>>>>>>> e081e4a9
}<|MERGE_RESOLUTION|>--- conflicted
+++ resolved
@@ -8,6 +8,8 @@
 import (
 	"os"
 	"strconv"
+	"strings"
+	"time"
 
 	"gopkg.in/DataDog/dd-trace-go.v1/internal/log"
 )
@@ -25,8 +27,6 @@
 		return def
 	}
 	return v
-<<<<<<< HEAD
-=======
 }
 
 // IntEnv returns the parsed int value of an environment variable, or
@@ -115,5 +115,4 @@
 		return def
 	}
 	return v
->>>>>>> e081e4a9
 }