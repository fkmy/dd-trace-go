// Unless explicitly stated otherwise all files in this repository are licensed
// under the Apache License Version 2.0.
// This product includes software developed at Datadog (https://www.datadoghq.com/).
// Copyright 2016 Datadog, Inc.

package appsec

import (
	"fmt"
	"os"
	"strconv"
	"time"

<<<<<<< HEAD
	"github.com/DataDog/dd-trace-go/v2/internal/log"
	"github.com/DataDog/dd-trace-go/v2/internal/remoteconfig"

	rules "github.com/DataDog/appsec-internal-go/appsec"
=======
	internal "github.com/DataDog/appsec-internal-go/appsec"
	"gopkg.in/DataDog/dd-trace-go.v1/internal/remoteconfig"
>>>>>>> 2c3a6443
)

const EnvEnabled = "DD_APPSEC_ENABLED"

// StartOption is used to customize the AppSec configuration when invoked with appsec.Start()
type StartOption func(c *Config)

// Config is the AppSec configuration.
type Config struct {
	// rules loaded via the env var DD_APPSEC_RULES. When not set, the builtin rules will be used
	// and live-updated with remote configuration.
	rulesManager *rulesManager
	// Maximum WAF execution time
	wafTimeout time.Duration
	// AppSec trace rate limit (traces per second).
	traceRateLimit int64
<<<<<<< HEAD
	// Obfuscator configuration parameters
	obfuscator ObfuscatorConfig
=======
	// Obfuscator configuration
	obfuscator internal.ObfuscatorConfig
	// APISec configuration
	apiSec internal.APISecConfig
>>>>>>> 2c3a6443
	// rc is the remote configuration client used to receive product configuration updates. Nil if rc is disabled (default)
	rc *remoteconfig.ClientConfig
}

// WithRCConfig sets the AppSec remote config client configuration to the specified cfg
func WithRCConfig(cfg remoteconfig.ClientConfig) StartOption {
	return func(c *Config) {
		c.rc = &cfg
	}
}

// isEnabled returns true when appsec is enabled when the environment variable
// DD_APPSEC_ENABLED is set to true.
// It also returns whether the env var is actually set in the env or not.
func isEnabled() (enabled bool, set bool, err error) {
	enabledStr, set := os.LookupEnv(EnvEnabled)
	if enabledStr == "" {
		return false, set, nil
	} else if enabled, err = strconv.ParseBool(enabledStr); err != nil {
		return false, set, fmt.Errorf("could not parse %s value `%s` as a boolean value", EnvEnabled, enabledStr)
	}

	return enabled, set, nil
}

func newConfig() (*Config, error) {
	rules, err := internal.RulesFromEnv()
	if err != nil {
		return nil, err
	}

	r, err := newRulesManager(rules)
	if err != nil {
		return nil, err
	}

	return &Config{
		rulesManager:   r,
		wafTimeout:     internal.WAFTimeoutFromEnv(),
		traceRateLimit: int64(internal.RateLimitFromEnv()),
		obfuscator:     internal.NewObfuscatorConfig(),
		apiSec:         internal.NewAPISecConfig(),
	}, nil
<<<<<<< HEAD
}

func readWAFTimeoutConfig() (timeout time.Duration) {
	timeout = defaultWAFTimeout
	value := os.Getenv(wafTimeoutEnvVar)
	if value == "" {
		return
	}

	// Check if the value ends with a letter, which means the user has
	// specified their own time duration unit(s) such as 1s200ms.
	// Otherwise, default to microseconds.
	if lastRune, _ := utf8.DecodeLastRuneInString(value); !unicode.IsLetter(lastRune) {
		value += "us" // Add the default microsecond time-duration suffix
	}

	parsed, err := time.ParseDuration(value)
	if err != nil {
		logEnvVarParsingError(wafTimeoutEnvVar, value, err, timeout)
		return
	}
	if parsed <= 0 {
		logUnexpectedEnvVarValue(wafTimeoutEnvVar, parsed, "expecting a strictly positive duration", timeout)
		return
	}
	return parsed
}

func readRateLimitConfig() (rate int64) {
	rate = defaultTraceRate
	value := os.Getenv(traceRateLimitEnvVar)
	if value == "" {
		return rate
	}
	parsed, err := strconv.ParseInt(value, 10, 64)
	if err != nil {
		logEnvVarParsingError(traceRateLimitEnvVar, value, err, rate)
		return
	}
	if rate <= 0 {
		logUnexpectedEnvVarValue(traceRateLimitEnvVar, parsed, "expecting a value strictly greater than 0", rate)
		return
	}
	return parsed
}

func readObfuscatorConfig() ObfuscatorConfig {
	keyRE := readObfuscatorConfigRegexp(obfuscatorKeyEnvVar, defaultObfuscatorKeyRegex)
	valueRE := readObfuscatorConfigRegexp(obfuscatorValueEnvVar, defaultObfuscatorValueRegex)
	return ObfuscatorConfig{KeyRegex: keyRE, ValueRegex: valueRE}
}

func readObfuscatorConfigRegexp(name, defaultValue string) string {
	val, present := os.LookupEnv(name)
	if !present {
		log.Debug("appsec: %s not defined, starting with the default obfuscator regular expression", name)
		return defaultValue
	}
	if _, err := regexp.Compile(val); err != nil {
		log.Error("appsec: could not compile the configured obfuscator regular expression `%s=%s`. Using the default value instead", name, val)
		return defaultValue
	}
	log.Debug("appsec: starting with the configured obfuscator regular expression %s", name)
	return val
}

func readRulesConfig() ([]byte, error) {
	filepath := os.Getenv(rulesEnvVar)
	if filepath == "" {
		log.Debug("appsec: using the default built-in recommended security rules")
		return []byte(rules.StaticRecommendedRules), nil
	}
	buf, err := os.ReadFile(filepath)
	if err != nil {
		if os.IsNotExist(err) {
			log.Error("appsec: could not find the rules file in path %s: %v.", filepath, err)
		}
		return nil, err
	}
	log.Debug("appsec: using the security rules from file %s", filepath)
	return buf, nil
}

func logEnvVarParsingError(name, value string, err error, defaultValue interface{}) {
	log.Error("appsec: could not parse the env var %s=%s as a duration: %v. Using default value %v.", name, value, err, defaultValue)
}

func logUnexpectedEnvVarValue(name string, value interface{}, reason string, defaultValue interface{}) {
	log.Error("appsec: unexpected configuration value of %s=%v: %s. Using default value %v.", name, value, reason, defaultValue)
=======
>>>>>>> 2c3a6443
}<|MERGE_RESOLUTION|>--- conflicted
+++ resolved
@@ -11,15 +11,8 @@
 	"strconv"
 	"time"
 
-<<<<<<< HEAD
-	"github.com/DataDog/dd-trace-go/v2/internal/log"
+	internal "github.com/DataDog/appsec-internal-go/appsec"
 	"github.com/DataDog/dd-trace-go/v2/internal/remoteconfig"
-
-	rules "github.com/DataDog/appsec-internal-go/appsec"
-=======
-	internal "github.com/DataDog/appsec-internal-go/appsec"
-	"gopkg.in/DataDog/dd-trace-go.v1/internal/remoteconfig"
->>>>>>> 2c3a6443
 )
 
 const EnvEnabled = "DD_APPSEC_ENABLED"
@@ -36,15 +29,10 @@
 	wafTimeout time.Duration
 	// AppSec trace rate limit (traces per second).
 	traceRateLimit int64
-<<<<<<< HEAD
-	// Obfuscator configuration parameters
-	obfuscator ObfuscatorConfig
-=======
 	// Obfuscator configuration
 	obfuscator internal.ObfuscatorConfig
 	// APISec configuration
 	apiSec internal.APISecConfig
->>>>>>> 2c3a6443
 	// rc is the remote configuration client used to receive product configuration updates. Nil if rc is disabled (default)
 	rc *remoteconfig.ClientConfig
 }
@@ -88,96 +76,4 @@
 		obfuscator:     internal.NewObfuscatorConfig(),
 		apiSec:         internal.NewAPISecConfig(),
 	}, nil
-<<<<<<< HEAD
-}
-
-func readWAFTimeoutConfig() (timeout time.Duration) {
-	timeout = defaultWAFTimeout
-	value := os.Getenv(wafTimeoutEnvVar)
-	if value == "" {
-		return
-	}
-
-	// Check if the value ends with a letter, which means the user has
-	// specified their own time duration unit(s) such as 1s200ms.
-	// Otherwise, default to microseconds.
-	if lastRune, _ := utf8.DecodeLastRuneInString(value); !unicode.IsLetter(lastRune) {
-		value += "us" // Add the default microsecond time-duration suffix
-	}
-
-	parsed, err := time.ParseDuration(value)
-	if err != nil {
-		logEnvVarParsingError(wafTimeoutEnvVar, value, err, timeout)
-		return
-	}
-	if parsed <= 0 {
-		logUnexpectedEnvVarValue(wafTimeoutEnvVar, parsed, "expecting a strictly positive duration", timeout)
-		return
-	}
-	return parsed
-}
-
-func readRateLimitConfig() (rate int64) {
-	rate = defaultTraceRate
-	value := os.Getenv(traceRateLimitEnvVar)
-	if value == "" {
-		return rate
-	}
-	parsed, err := strconv.ParseInt(value, 10, 64)
-	if err != nil {
-		logEnvVarParsingError(traceRateLimitEnvVar, value, err, rate)
-		return
-	}
-	if rate <= 0 {
-		logUnexpectedEnvVarValue(traceRateLimitEnvVar, parsed, "expecting a value strictly greater than 0", rate)
-		return
-	}
-	return parsed
-}
-
-func readObfuscatorConfig() ObfuscatorConfig {
-	keyRE := readObfuscatorConfigRegexp(obfuscatorKeyEnvVar, defaultObfuscatorKeyRegex)
-	valueRE := readObfuscatorConfigRegexp(obfuscatorValueEnvVar, defaultObfuscatorValueRegex)
-	return ObfuscatorConfig{KeyRegex: keyRE, ValueRegex: valueRE}
-}
-
-func readObfuscatorConfigRegexp(name, defaultValue string) string {
-	val, present := os.LookupEnv(name)
-	if !present {
-		log.Debug("appsec: %s not defined, starting with the default obfuscator regular expression", name)
-		return defaultValue
-	}
-	if _, err := regexp.Compile(val); err != nil {
-		log.Error("appsec: could not compile the configured obfuscator regular expression `%s=%s`. Using the default value instead", name, val)
-		return defaultValue
-	}
-	log.Debug("appsec: starting with the configured obfuscator regular expression %s", name)
-	return val
-}
-
-func readRulesConfig() ([]byte, error) {
-	filepath := os.Getenv(rulesEnvVar)
-	if filepath == "" {
-		log.Debug("appsec: using the default built-in recommended security rules")
-		return []byte(rules.StaticRecommendedRules), nil
-	}
-	buf, err := os.ReadFile(filepath)
-	if err != nil {
-		if os.IsNotExist(err) {
-			log.Error("appsec: could not find the rules file in path %s: %v.", filepath, err)
-		}
-		return nil, err
-	}
-	log.Debug("appsec: using the security rules from file %s", filepath)
-	return buf, nil
-}
-
-func logEnvVarParsingError(name, value string, err error, defaultValue interface{}) {
-	log.Error("appsec: could not parse the env var %s=%s as a duration: %v. Using default value %v.", name, value, err, defaultValue)
-}
-
-func logUnexpectedEnvVarValue(name string, value interface{}, reason string, defaultValue interface{}) {
-	log.Error("appsec: unexpected configuration value of %s=%v: %s. Using default value %v.", name, value, reason, defaultValue)
-=======
->>>>>>> 2c3a6443
 }