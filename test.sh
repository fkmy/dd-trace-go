--- conflicted
+++ resolved
@@ -111,11 +111,6 @@
 		sleep $sleeptime
 	fi
 
-<<<<<<< HEAD
 	PACKAGE_NAMES=$(go list ./contrib/... | grep -v -e google.golang.org/api)
-	nice -n20 gotestsum --junitfile ./gotestsum-report.xml -- -race -v  -coverprofile=contrib_coverage.txt -covermode=atomic -tags="$tags" $PACKAGE_NAMES 
-=======
-	PACKAGE_NAMES=$(go list ./contrib/... | grep -v -e grpc.v12 -e google.golang.org/api)
 	nice -n20 gotestsum --junitfile ./gotestsum-report.xml -- -race -v  -coverprofile=contrib_coverage.txt -covermode=atomic $PACKAGE_NAMES
->>>>>>> 3241a9fe
 fi